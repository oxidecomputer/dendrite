// This Source Code Form is subject to the terms of the Mozilla Public
// License, v. 2.0. If a copy of the MPL was not distributed with this
// file, You can obtain one at https://mozilla.org/MPL/2.0/
//
// Copyright 2025 Oxide Computer Company

#if __TARGET_TOFINO__ == 2
#include <t2na.p4>
const bit<9> USER_SPACE_SERVICE_PORT = 0;
#else
#include <tna.p4>
const bit<9> USER_SPACE_SERVICE_PORT = 192;
#endif

#include <headers.p4>
#include <metadata.p4>
#include <constants.p4>
#include <parser.p4>

// This is the port that we use to send packets to user space.
#define IS_SERVICE(p) ((p) == USER_SPACE_SERVICE_PORT)

// Includes the checksum for the original data, the geneve header, the
// outer udp header, and the outer ipv6 pseudo-header.
// NOTE: safe to include geneve oxg_ext_tag here (via nat_ingress_csum)
// as it is filled unconditionally on nat_ingress, and nat_checksum is only
// computed on nat_ingress.
#define COMMON_FIELDS                \
    meta.body_checksum,              \
    hdr.inner_eth,                   \
    hdr.geneve,                      \
    meta.nat_ingress_csum,           \
    hdr.udp.src_port,                \
    hdr.udp.dst_port,                \
    hdr.udp.hdr_length,              \
    (bit<16>)hdr.ipv6.next_hdr,      \
    hdr.ipv6.src_addr,               \
    hdr.ipv6.dst_addr,               \
    hdr.ipv6.payload_len

// Includes the final bit of the inner ipv4 pseudo-header and the inner ipv4
// header
#define IPV4_FIELDS         \
    meta.l4_length,         \
    hdr.inner_ipv4

// Includes the inner ipv6 header
#define IPV6_FIELDS         \
    hdr.inner_ipv6

// This control handles the calculation of Layer 4 payload length
// by subtracting the IPv4 header length from the total packet length.
//
// This is accomplished using a table-based approach due to P4/Tofino limitations:
// 1. We can't directly subtract a variable value (the IPv4 header length)
// 2. Instead, we use a table with IHL (IP Header Length) as the key
// 3. For each IHL value, we add a negative constant that achieves the subtraction
//    (e.g., adding 0xffec, which is -20 in two's complement, subtracts 20 bytes)
control CalculateIPv4Len(
	inout sidecar_headers_t hdr,
	inout sidecar_ingress_meta_t meta
) {
	// Action to add (or effectively subtract) a value from IPv4 total length
	action add(bit<16> a) {
		meta.l4_length = hdr.ipv4.total_len + a;
	}

	action invert() {
		meta.l4_length = ~meta.l4_length;
	}

	// Table maps IPv4 header length (IHL) to the appropriate "add" action
	// with the correct negative constant
	table ipv4_set_len {
		key = { hdr.ipv4.ihl : exact; }
		actions = { add; }

		const entries = {
			(5) : add(0xffec);  // Subtract 20 bytes (standard header)
			(6) : add(0xffe8);  // Subtract 24 bytes
			(7) : add(0xffe4);  // Subtract 28 bytes
			(8) : add(0xffe0);  // Subtract 32 bytes
			(9) : add(0xffdc);  // Subtract 36 bytes
			(10): add(0xffd8);  // Subtract 40 bytes
			(11): add(0xffd4);  // Subtract 44 bytes
			(12): add(0xffd0);  // Subtract 48 bytes
			(13): add(0xffcc);  // Subtract 52 bytes
			(14): add(0xffc8);  // Subtract 56 bytes
			(15): add(0xffc4);  // Subtract 60 bytes
		}

		const size = 16;
	}

	apply {
		ipv4_set_len.apply();
		invert();
	}
}

control Filter(
	inout sidecar_headers_t hdr,
	inout sidecar_ingress_meta_t meta,
	inout ingress_intrinsic_metadata_for_deparser_t ig_dprsr_md,
	in ingress_intrinsic_metadata_t ig_intr_md
) {
	DirectCounter<bit<32>>(CounterType_t.PACKETS_AND_BYTES) ipv4_ctr;
	DirectCounter<bit<32>>(CounterType_t.PACKETS_AND_BYTES) ipv6_ctr;
	Counter<bit<32>, PortId_t>(512, CounterType_t.PACKETS) drop_mcast_ctr;
	Counter<bit<32>, bit<8>>(DROP_REASON_MAX, CounterType_t.PACKETS) drop_reason_ctr;
	bit<16> mcast_scope;

	action dropv4() {
		ig_dprsr_md.drop_ctl = 1;
		meta.drop_reason = DROP_IPV4_SWITCH_ADDR_MISS;
		ipv4_ctr.count();
	}

	action dropv6() {
		ig_dprsr_md.drop_ctl = 1;
		meta.drop_reason = DROP_IPV6_SWITCH_ADDR_MISS;
		ipv6_ctr.count();
	}

	action drop_with_reason(bit<8> reason) {
		meta.is_valid = false;
		ig_dprsr_md.drop_ctl = 1;
		meta.drop_reason = reason;
	}

	action drop_mcast_with_reason(bit<8> reason) {
		meta.is_mcast = true;
		meta.is_valid = false;
		meta.is_link_local_mcastv6 = false;
		ig_dprsr_md.drop_ctl = 1;
		meta.drop_reason = reason;
	}

	action drop_mcast() {
		meta.is_mcast = true;
		meta.is_valid = false;
		meta.is_link_local_mcastv6 = false;
		ig_dprsr_md.drop_ctl = 1;
	}

	action claimv4() {
		meta.is_switch_address = true;
		ipv4_ctr.count();
	}

	action claimv6() {
		meta.is_switch_address = true;
		ipv6_ctr.count();
	}

	// Table of the IPv4 addresses assigned to ports on the switch.
	table switch_ipv4_addr {
		key = {
			meta.orig_dst_ipv4 : exact;
			ig_intr_md.ingress_port : ternary;
		}
		actions = { claimv4; dropv4; }

		const size = SWITCH_IPV4_ADDRS_SIZE;
		counters = ipv4_ctr;
	}

	// Table of the IPv6 addresses assigned to ports on the switch.
	table switch_ipv6_addr {
		key = {
			hdr.ipv6.dst_addr : exact;
			ig_intr_md.ingress_port : ternary;
		}
		actions = { claimv6; dropv6; }

		const size = SWITCH_IPV6_ADDRS_SIZE;
		counters = ipv6_ctr;
	}

	apply {
		if (hdr.arp.isValid()) {
			switch_ipv4_addr.apply();
		} else if (hdr.ipv4.isValid()) {
			if (meta.is_mcast && !meta.is_valid) {
				drop_mcast();
				drop_mcast_ctr.count(ig_intr_md.ingress_port);
				drop_reason_ctr.count(meta.drop_reason);
				return;
			} else if (meta.is_mcast && meta.is_valid) {
				// IPv4 Multicast Address Validation (RFC 1112, RFC 7042)
				//
				// We've already validated the first 3 bytes of the MAC in the parser.
				// This cannot be checked by the parser statically.
				//
				// First, check that 4th byte of the MAC address is the lower 7
				// bits of the IPv4 address.
				bit<8> mac_byte4 = hdr.ethernet.dst_mac[23:16];
				bit<7> ipv4_lower7 = hdr.ipv4.dst_addr[22:16]; // The lower 7 bits of the first byte

				// Check 5th byte of MAC against 3rd octet of IPv4 address.
				bit<8> mac_byte5 = hdr.ethernet.dst_mac[15:8];
				bit<8> ipv4_byte3 = hdr.ipv4.dst_addr[15:8];   // Third byte

				// Check 6th byte of MAC against 4th octet of IPv4 address.
				bit<8> mac_byte6 = hdr.ethernet.dst_mac[7:0];
				bit<8> ipv4_byte4 = hdr.ipv4.dst_addr[7:0];

				// Check if MAC address follows the multicast mapping standard.
				if (mac_byte4 != (bit<8>)ipv4_lower7 ||
					mac_byte5 != ipv4_byte3 ||
					mac_byte6 != ipv4_byte4) {
					drop_mcast_with_reason(DROP_MULTICAST_INVALID_MAC);
					drop_mcast_ctr.count(ig_intr_md.ingress_port);
					return;
				}
			} else if (!meta.is_valid) {
				drop_with_reason(meta.drop_reason);
				return;
			} else {
				switch_ipv4_addr.apply();
			}
		} else if (hdr.ipv6.isValid()) {
			if (meta.is_mcast && !meta.is_valid) {
				drop_mcast();
				drop_mcast_ctr.count(ig_intr_md.ingress_port);
				drop_reason_ctr.count(meta.drop_reason);
				return;
			} else if (meta.is_mcast && meta.is_valid) {
				// Validate the IPv6 multicast MAC address format (RFC 2464,
				// RFC 7042).
				//
				// IPv6 multicast addresses (ff00::/8) must use MAC addresses
				// that follow the format 33:33:xxxx:xxxx where the last 32 bits
				// are taken directly from the last 32 bits of the IPv6 address.
				//
				// Sadly, the first two conditions cannot be checked properly by
				// the parser, as we reach the total available parser match
				// registers on the device.
				if (hdr.ethernet.dst_mac[47:40] != 8w0x33 ||
					hdr.ethernet.dst_mac[39:32] != 8w0x33) {
						drop_mcast_with_reason(DROP_MULTICAST_INVALID_MAC);
						drop_mcast_ctr.count(ig_intr_md.ingress_port);
						drop_reason_ctr.count(meta.drop_reason);
						return;
				}

				// The last four conditions cannot be checked by the parser
				// statically, so we have to do this in the control stage.

				// For a 128-bit IPv6 address, we need to check the last 32 bits
				// against the last 32 bits of the MAC address.
				if (hdr.ethernet.dst_mac[31:24] != hdr.ipv6.dst_addr[31:24] ||
					hdr.ethernet.dst_mac[23:16] != hdr.ipv6.dst_addr[23:16] ||
					hdr.ethernet.dst_mac[15:8] != hdr.ipv6.dst_addr[15:8] ||
					hdr.ethernet.dst_mac[7:0] != hdr.ipv6.dst_addr[7:0]) {
						drop_mcast_with_reason(DROP_MULTICAST_INVALID_MAC);
						drop_mcast_ctr.count(ig_intr_md.ingress_port);
						drop_reason_ctr.count(meta.drop_reason);
						return;
				}
			}

			if (!meta.is_mcast || meta.is_link_local_mcastv6) {
				switch_ipv6_addr.apply();
			}
		}
	}
}

// This control checks for packets that require special
// handling rather than being routed normally.  These
// fall into three categories:
//    - packets that need to be handed to user space for additional processing.
//    - packets that are coming from user space and include metadata telling us
//	how to route them
//    - ipv4 ping packets destined for one of our ports, to which we can reply
//	directly
control Services(
	inout sidecar_headers_t hdr,
	inout sidecar_ingress_meta_t meta,
	inout ingress_intrinsic_metadata_for_deparser_t ig_dprsr_md,
	in ingress_intrinsic_metadata_t ig_intr_md,
	inout ingress_intrinsic_metadata_for_tm_t ig_tm_md
) {
	Counter<bit<32>, bit<8>>(SVC_COUNTER_MAX, CounterType_t.PACKETS) service_ctr;

	// We are replying to a ping to an IP address representing one of our
	// ports.  We can't generate a new packet in the switch, but we can
	// bounce this packet back to the sender.  To accomplish that, we need
	// to swap the source and destination IP and mac addresses, change the
	// ICMP type field, and send the packet back out the port it arrived on.
	// It's not strictly necessary, but we also bump up the TTL to make sure
	// the packet makes it all the way back to the sender.
	action ping4_reply() {
		hdr.ethernet.dst_mac = meta.orig_src_mac;

		hdr.ipv4.src_addr = hdr.ipv4.dst_addr;
		hdr.ipv4.dst_addr = meta.orig_src_ipv4;
		hdr.ipv4.ttl = 255;

		hdr.icmp.type = ICMP_ECHOREPLY;
		meta.icmp_recalc = true;

		ig_tm_md.ucast_egress_port = ig_intr_md.ingress_port;

		meta.service_routed = true;
		service_ctr.count(SVC_COUNTER_V4_PING_REPLY);
	}

	action ping6_reply() {
		hdr.ethernet.dst_mac = meta.orig_src_mac;

		bit<128> orig_src = hdr.ipv6.src_addr;
		hdr.ipv6.src_addr = hdr.ipv6.dst_addr;
		hdr.ipv6.dst_addr = orig_src;
		hdr.ipv6.hop_limit = 255;

		hdr.icmp.type = ICMP6_ECHOREPLY;
		meta.icmp_recalc = true;

		ig_tm_md.ucast_egress_port = ig_intr_md.ingress_port;

		meta.service_routed = true;
		service_ctr.count(SVC_COUNTER_V6_PING_REPLY);
	}

	// Send a network service request to a service port.  Push on a
	// sidecar tag, which indicates which port the request arrived on.
	action forward_to_userspace() {
		hdr.sidecar.sc_code = SC_FWD_TO_USERSPACE;
		hdr.sidecar.sc_ingress = (bit<16>)ig_intr_md.ingress_port;
		hdr.sidecar.sc_ether_type = hdr.ethernet.ether_type;
		hdr.sidecar.setValid();
		hdr.ethernet.ether_type = ETHERTYPE_SIDECAR;
		meta.service_routed = true;
		ig_tm_md.ucast_egress_port = USER_SPACE_SERVICE_PORT;
		service_ctr.count(SVC_COUNTER_FW_TO_USER);
	}

	// Extract the intended egress port from the sidecar header, and remove
	// the header before pushing it out that port.
	action forward_from_userspace() {
		ig_tm_md.ucast_egress_port = (bit<9>)hdr.sidecar.sc_egress;
		hdr.ethernet.ether_type = hdr.sidecar.sc_ether_type;
		hdr.sidecar.setInvalid();
		meta.service_routed = true;
		service_ctr.count(SVC_COUNTER_FW_FROM_USER);
	}

	action drop_bad_ping() {
		ig_dprsr_md.drop_ctl = 1;
		meta.drop_reason = DROP_BAD_PING;
		service_ctr.count(SVC_COUNTER_BAD_PING);
	}

	// In our implementation, there can be only two nodes on a link:
	// the switch and whatever is connected directly to it.  This
	// simple model allows us to implement link-local "multicast"
	// essentially like unicast. In particular, for these, we don't need to
	// engage the Tofino packet replication mechanism. "Inbound" multicast
	// packets always go to the service port. "Outbound" multicast
	// packets always go to the port indicated by the sidecar header.
	action mcast_inbound_link_local() {
		hdr.sidecar.sc_code = SC_FWD_TO_USERSPACE;
		hdr.sidecar.sc_ingress = (bit<16>)ig_intr_md.ingress_port;
		hdr.sidecar.sc_egress = (bit<16>)ig_tm_md.ucast_egress_port;
		hdr.sidecar.sc_ether_type = hdr.ethernet.ether_type;
		hdr.sidecar.sc_payload = 0;
		hdr.sidecar.setValid();
		hdr.ethernet.ether_type = ETHERTYPE_SIDECAR;
		meta.service_routed = true;
		ig_tm_md.ucast_egress_port = USER_SPACE_SERVICE_PORT;
		meta.is_mcast = true;
		meta.is_link_local_mcastv6 = true;
		service_ctr.count(SVC_COUNTER_INBOUND_LL);
	}

	action no_service() {
		service_ctr.count(SVC_COUNTER_PASS);
	}

	table service {
		key = {
			ig_dprsr_md.drop_ctl : exact;
			meta.nat_ingress_hit : exact;
			meta.is_mcast : exact;
			meta.is_link_local_mcastv6 : ternary;
			meta.is_switch_address : ternary;
			ig_intr_md.ingress_port : ternary;
			hdr.sidecar.isValid() : ternary;
			hdr.arp.isValid() : ternary;
			hdr.icmp.isValid() : ternary;
			hdr.ipv4.isValid() : ternary;
			hdr.ipv6.isValid() : ternary;
			hdr.icmp.type : ternary;
			hdr.icmp.code : ternary;
		}

		actions = {
			ping4_reply;
			ping6_reply;
			drop_bad_ping;
			forward_from_userspace;
			forward_to_userspace;
			mcast_inbound_link_local;
			no_service;
		}

		const entries = {
			( 0, false, false, _, true, _, _, false, true, true, false, ICMP_ECHOREPLY, 0 ) : forward_to_userspace;
			( 0, false, false, _, true, _, _, false, true, true, false, ICMP_ECHOREPLY, _ ) : drop_bad_ping;
			( 0, false, false, _, true, _, _, false, true, true, false, ICMP_ECHO, 0 ) : ping4_reply;
			( 0, false, false, _, true, _, _, false, true, true, false, ICMP_ECHO, _ ) : drop_bad_ping;
			( 0, false, false, _, true, _, _, false, true, false, true, ICMP6_ECHOREPLY, 0 ) : forward_to_userspace;
			( 0, false, false, _, true, _, _, false, true, false, true, ICMP6_ECHOREPLY, _ ) : drop_bad_ping;
			( 0, false, false, _, true, _, _, false, true, false, true, ICMP6_ECHO, 0 ) : ping6_reply;
			( 0, false, false, _, true, _, _, false, true, false, true, ICMP6_ECHO, _ ) : drop_bad_ping;
			( 0, false, false, _, _, USER_SPACE_SERVICE_PORT, true, _, _, _, _, _, _ ) : forward_from_userspace;
			( 0, false, true, true, _, USER_SPACE_SERVICE_PORT, true, _, _, _, _, _, _ ) : forward_from_userspace;
			( 0, false, false, _, _, _, false, true, _, _, _, _, _ ) : forward_to_userspace;
			( 0, false, false, _, true, _, _, _, _, _, _, _, _ ) : forward_to_userspace;
			// Link-local multicast
			( 0, false, true, true, _, _, _, _, _, _, _, _, _ ) : mcast_inbound_link_local;
		}

		default_action = no_service;
		const size = 16;
	}

	apply {
		/*
		 * XXX: This can all be made simpler by doing the "is this a
		 * switch address" at the very beginning.  We can then drop non-
		 * NAT packets in the NatIngress control rather than deferring
		 * to here.  I've going with this approach as a short-term fix,
		 * as the restructuring is likely to have knock-on effects in
		 * dpd and sidecar-lite.
		 */
		if (!meta.is_switch_address && meta.nat_ingress_port && !meta.nat_ingress_hit) {
			// For packets that were not marked for NAT ingress, but which
			// arrived on an uplink port that only allows in traffic that
			// is meant to be NAT encapsulated.
			meta.drop_reason = DROP_NAT_INGRESS_MISS;
			ig_dprsr_md.drop_ctl = 1;
		}
		else if (meta.is_switch_address && hdr.geneve.isValid() && hdr.geneve.vni != 0) {
			meta.nat_egress_hit = true;
		}
		else {
			service.apply();
		}
	}
}

control NatIngress (
	inout sidecar_headers_t hdr,
	inout sidecar_ingress_meta_t meta,
	in ingress_intrinsic_metadata_t ig_intr_md
) {
	DirectCounter<bit<32>>(CounterType_t.PACKETS_AND_BYTES) ipv4_ingress_ctr;
	DirectCounter<bit<32>>(CounterType_t.PACKETS_AND_BYTES) ipv6_ingress_ctr;
	DirectCounter<bit<32>>(CounterType_t.PACKETS_AND_BYTES) nat_only_ctr;
	DirectCounter<bit<32>>(CounterType_t.PACKETS_AND_BYTES) mcast_ipv4_ingress_ctr;
	DirectCounter<bit<32>>(CounterType_t.PACKETS_AND_BYTES) mcast_ipv6_ingress_ctr;

	action add_encap_headers(bit<16> udp_len) {
		// 8 bytes with a 4 byte option
		hdr.geneve.setValid();
		hdr.geneve.version = 0;
		hdr.geneve.opt_len = 1;
		hdr.geneve.ctrl = 0;
		hdr.geneve.crit = 0;
		hdr.geneve.reserved = 0;
		hdr.geneve.protocol = GENEVE_ENCAP_ETH;
		hdr.geneve.vni = meta.nat_geneve_vni;
		hdr.geneve.reserved2 = 0;

		// 4-byte option type 0x00 -- 'VPC-external packet'.
		hdr.geneve_opts.oxg_ext_tag.setValid();
		hdr.geneve_opts.oxg_ext_tag.class = GENEVE_OPT_CLASS_OXIDE;
		hdr.geneve_opts.oxg_ext_tag.crit = 0;
		hdr.geneve_opts.oxg_ext_tag.type = GENEVE_OPT_OXIDE_EXTERNAL;
		hdr.geneve_opts.oxg_ext_tag.reserved = 0;
		hdr.geneve_opts.oxg_ext_tag.opt_len = 0;

		// 14 bytes
		hdr.inner_eth.setValid();
		hdr.inner_eth.dst_mac = meta.nat_inner_mac;
		hdr.inner_eth.src_mac = 0;
		hdr.inner_eth.ether_type = hdr.ethernet.ether_type;

		// 8 bytes
		hdr.udp.setValid();
		hdr.udp.src_port = GENEVE_UDP_PORT;
		hdr.udp.dst_port = GENEVE_UDP_PORT;
		hdr.udp.hdr_length = udp_len;
		hdr.udp.checksum = 0;

		// 40 bytes
		hdr.ethernet.ether_type = ETHERTYPE_IPV6;
		hdr.ipv6.setValid();
		hdr.ipv6.version = 6;
		hdr.ipv6.traffic_class = 0;
		hdr.ipv6.flow_label = 0;
		hdr.ipv6.payload_len = udp_len;
		hdr.ipv6.next_hdr = IPPROTO_UDP;
		hdr.ipv6.hop_limit = 255;
		hdr.ipv6.src_addr = 0;
		hdr.ipv6.dst_addr = meta.nat_ingress_tgt;
	}

	action encap_ipv4() {
		// The forwarded payload is the inner packet plus ethernet, UDP,
		// and Geneve headers (plus external geneve TLV).
		bit<16> payload_len = hdr.ipv4.total_len + 14 + 8 + 8 + 4;

		hdr.inner_ipv4 = hdr.ipv4;
		hdr.inner_ipv4.setValid();
		hdr.ipv4.setInvalid();

		add_encap_headers(payload_len);
	}

	action encap_ipv6() {
		// The forwarded payload is the inner packet plus ethernet, UDP
		// and Geneve headers (plus external geneve TLV).  We also have
		// to add in the size of the original IPv6 header.
		bit<16> payload_len = hdr.ipv6.payload_len + 14 + 8 + 8 + 4 + 40;

		hdr.inner_ipv6 = hdr.ipv6;
		hdr.inner_ipv6.setValid();

		add_encap_headers(payload_len);
	}

	action forward_ipv4_to(ipv6_addr_t target, mac_addr_t inner_mac, geneve_vni_t vni) {
		meta.nat_ingress_hit = true;
		meta.nat_ingress_tgt = target;
		meta.nat_inner_mac = inner_mac;
		meta.nat_geneve_vni = vni;

		ipv4_ingress_ctr.count();
	}

	table ingress_ipv4 {
		key = {
			hdr.ipv4.dst_addr : exact;
			meta.l4_dst_port : range;
		}
		actions = { forward_ipv4_to; }

		const size = IPV4_NAT_TABLE_SIZE;
		counters = ipv4_ingress_ctr;
	}

	action forward_ipv6_to(ipv6_addr_t target, mac_addr_t inner_mac, geneve_vni_t vni) {
		meta.nat_ingress_hit = true;
		meta.nat_ingress_tgt = target;
		meta.nat_inner_mac = inner_mac;
		meta.nat_geneve_vni = vni;

		ipv6_ingress_ctr.count();
	}

	table ingress_ipv6 {
		key = {
			hdr.ipv6.dst_addr : exact;
			meta.l4_dst_port : range;
		}
		actions = { forward_ipv6_to; }

		const size = IPV6_NAT_TABLE_SIZE;
		counters = ipv6_ingress_ctr;
	}

	action nat_only_port() {
		meta.nat_ingress_port = true;
		nat_only_ctr.count();
	}

	table nat_only {
		key = { ig_intr_md.ingress_port : exact; }
		actions = { nat_only_port; }

		const size = 256;
		counters = nat_only_ctr;
	}

	action mcast_forward_ipv4_to(ipv6_addr_t target, mac_addr_t inner_mac, geneve_vni_t vni) {
		meta.nat_ingress_hit = true;
		meta.nat_ingress_tgt = target;
		meta.nat_inner_mac = inner_mac;
		meta.nat_geneve_vni = vni;
		mcast_ipv4_ingress_ctr.count();
	}

	// Separate table for IPv4 multicast packets that need to be encapsulated.
	table ingress_ipv4_mcast {
		key = { hdr.ipv4.dst_addr : exact; }
		actions = { mcast_forward_ipv4_to; }
		const size = IPV4_MULTICAST_TABLE_SIZE;
		counters = mcast_ipv4_ingress_ctr;
	}

	action mcast_forward_ipv6_to(ipv6_addr_t target, mac_addr_t inner_mac, geneve_vni_t vni) {
		meta.nat_ingress_hit = true;
		meta.nat_ingress_tgt = target;
		meta.nat_inner_mac = inner_mac;
		meta.nat_geneve_vni = vni;

		mcast_ipv6_ingress_ctr.count();
	}

	// Separate table for IPv6 multicast packets that need to be encapsulated.
	table ingress_ipv6_mcast {
		key = { hdr.ipv6.dst_addr : exact; }
		actions = { mcast_forward_ipv6_to; }
		const size = IPV6_MULTICAST_TABLE_SIZE;
		counters = mcast_ipv6_ingress_ctr;
	}

	action set_icmp_dst_port() {
		meta.l4_dst_port = hdr.icmp.data[31:16];
	}

	table icmp_dst_port {
		key = {
			hdr.icmp.isValid(): ternary;
			hdr.icmp.type: ternary;
		}

		actions = {
			set_icmp_dst_port;
		}

		const entries = {
			( true, ICMP_ECHO ) : set_icmp_dst_port;
			( true, ICMP_ECHOREPLY ) : set_icmp_dst_port;
			( true, ICMP6_ECHO ) : set_icmp_dst_port;
			( true, ICMP6_ECHOREPLY ) : set_icmp_dst_port;
		}

		const size = 4;
	}

	action set_inner_tcp() {
		hdr.inner_tcp = hdr.tcp;
		hdr.inner_tcp.setValid();
		hdr.tcp.setInvalid();
	}

	action set_inner_udp() {
		hdr.inner_udp = hdr.udp;
		hdr.inner_udp.setValid();
		hdr.udp.setInvalid();
	}

	action set_inner_icmp() {
		hdr.inner_icmp = hdr.icmp;
		hdr.inner_icmp.setValid();
		hdr.icmp.setInvalid();
	}

	table ingress_hit {
		key = {
			meta.nat_ingress_hit : exact;
			meta.nat_egress_hit : ternary;
			meta.is_mcast : ternary;
			meta.is_link_local_mcastv6 : ternary;
			hdr.tcp.isValid() : ternary;
			hdr.udp.isValid() : ternary;
			hdr.icmp.isValid() : ternary;
		}
		actions = {
			set_inner_tcp;
			set_inner_udp;
			set_inner_icmp;
			NoAction;
		}

		const entries = {
			( true, _, _, _, true, false, false ) : set_inner_tcp;
			( true, _, _, _, false, true, false  ) : set_inner_udp;
			( true, _, _, _, false, false, true ) : set_inner_icmp;
			( true, _, _, _, _, _, _ ) : NoAction;
		}

		const size = 8;
	}


	apply {
		icmp_dst_port.apply();

		// Note: This whole conditional could be simpler as a set of */
		// `const entries`, but apply (on tables) cannot be called from actions
		if (hdr.ipv4.isValid() && meta.is_valid) {
			if (meta.is_mcast) {
				ingress_ipv4_mcast.apply();
			} else {
				ingress_ipv4.apply();
			}
		} else if (hdr.ipv6.isValid() && meta.is_valid) {
			// If this is a multicast packet and not a link-local multicast,
			// we need to check the multicast table
			if (meta.is_mcast && !meta.is_link_local_mcastv6) {
				ingress_ipv6_mcast.apply();
			} else {
				ingress_ipv6.apply();
			}
		}

		if (ingress_hit.apply().hit) {
			if (hdr.ipv4.isValid()) {
				CalculateIPv4Len.apply(hdr, meta);
				encap_ipv4();
			} else if (hdr.ipv6.isValid()) {
				encap_ipv6();
			}

			if (hdr.vlan.isValid()) {
				// When setting up the inner headers above, we
				// copied the ether type from the outer to
				// the inner.  If this is a vlan packet, we
				// actually want the ethertype of the payload
				hdr.inner_eth.ether_type = hdr.vlan.ether_type;
				hdr.vlan.setInvalid();
			}
		} else if (!meta.is_switch_address) {
			nat_only.apply();
		}
	}
}

control NatEgress (
	inout sidecar_headers_t hdr,
	inout sidecar_ingress_meta_t meta,
	inout ingress_intrinsic_metadata_for_deparser_t ig_dprsr_md
) {
	action drop() {
		ig_dprsr_md.drop_ctl = 1;
		// We only get here if the packet was marked for a nat egress,
		// but it's not a packet type allowed through nat.
		meta.drop_reason = DROP_NAT_HEADER_ERROR;
	}

	action strip_outer_header() {
		hdr.inner_eth.setInvalid();
		hdr.sidecar.setInvalid();
		hdr.vlan.setInvalid();
		hdr.ipv4.setInvalid();
		hdr.ipv6.setInvalid();
		hdr.udp.setInvalid();
		hdr.tcp.setInvalid();
		hdr.geneve.setInvalid();

		// Should never be valid for outbound traffic, but no harm
		// in being careful.
		hdr.geneve_opts.oxg_ext_tag.setInvalid();
		hdr.geneve_opts.oxg_mcast_tag.setInvalid();
		hdr.geneve_opts.oxg_mcast.setInvalid();
		hdr.geneve_opts.oxg_mss_tag.setInvalid();
		hdr.geneve_opts.oxg_mss.setInvalid();
	}

	action decap_ipv4() {
		hdr.ethernet.ether_type = ETHERTYPE_IPV4;
		hdr.ipv4 = hdr.inner_ipv4;
		hdr.ipv4.setValid();
		hdr.inner_ipv4.setInvalid();
	}

	action decap_tcp() {
		hdr.tcp = hdr.inner_tcp;
		hdr.tcp.setValid();
		hdr.inner_tcp.setInvalid();
	}

	action decap_udp() {
		hdr.udp = hdr.inner_udp;
		hdr.udp.setValid();
		hdr.inner_udp.setInvalid();
	}

	action decap_ipv6() {
		hdr.ethernet.ether_type = ETHERTYPE_IPV6;
		hdr.ipv6 = hdr.inner_ipv6;
		hdr.ipv6.setValid();
		hdr.inner_ipv6.setInvalid();
	}

	action decap_icmp() {
		hdr.icmp = hdr.inner_icmp;
		hdr.icmp.setValid();
		hdr.inner_icmp.setInvalid();
	}

	action decap_ipv4_tcp() {
		strip_outer_header();
		decap_ipv4();
		decap_tcp();
	}

	action decap_ipv4_udp() {
		strip_outer_header();
		decap_ipv4();
		decap_udp();
	}

	action decap_ipv4_icmp() {
		strip_outer_header();
		decap_ipv4();
		decap_icmp();
	}

	action decap_ipv6_tcp() {
		strip_outer_header();
		decap_ipv6();
		decap_tcp();
	}

	action decap_ipv6_udp() {
		strip_outer_header();
		decap_ipv6();
		decap_udp();
	}

	action decap_ipv6_icmp() {
		strip_outer_header();
		decap_ipv6();
		decap_icmp();
	}

	table nat_egress {
		key = {
			hdr.inner_ipv4.isValid() : exact;
			hdr.inner_ipv6.isValid() : exact;
			hdr.inner_tcp.isValid() : exact;
			hdr.inner_udp.isValid() : exact;
			hdr.inner_icmp.isValid() : exact;
		}

		actions = {
			decap_ipv4_tcp;
			decap_ipv4_udp;
			decap_ipv4_icmp;
			decap_ipv6_tcp;
			decap_ipv6_udp;
			decap_ipv6_icmp;
			drop;
		}

		const entries = {
			( true, false, true, false, false ) : decap_ipv4_tcp;
			( true, false, false, true, false ) : decap_ipv4_udp;
			( true, false, false, false, true ) : decap_ipv4_icmp;
			( false, true, true, false, false ) : decap_ipv6_tcp;
			( false, true, false, true, false ) : decap_ipv6_udp;
			( false, true, false, true, true ) : decap_ipv6_icmp;
		}
		default_action = drop;

		const size = 6;
	}

	apply {
		if (meta.nat_egress_hit) {
			nat_egress.apply();
		}
	}
}

control RouterLookup6(
	inout sidecar_headers_t hdr,
	out   route6_result_t res
) {
	DirectCounter<bit<32>>(CounterType_t.PACKETS_AND_BYTES) ctr;

	action unreachable() {
		res.port = 0;
		res.nexthop = 0;
		res.is_hit = false;
		ctr.count();
	}

	action forward_vlan(PortId_t port, ipv6_addr_t nexthop, bit<12> vlan_id) {
		hdr.vlan.setValid();

		hdr.vlan.pcp = 0;
		hdr.vlan.dei = 0;
		hdr.vlan.vlan_id = vlan_id;
		hdr.vlan.ether_type = hdr.ethernet.ether_type;
		hdr.ethernet.ether_type = ETHERTYPE_VLAN;
		res.port = port;
		res.nexthop = nexthop;
		res.is_hit = true;
		ctr.count();
	}

	action forward(PortId_t port, ipv6_addr_t nexthop) {
		res.port = port;
		res.nexthop = nexthop;
		res.is_hit = true;
		ctr.count();
	}

	table tbl {
		key             = { hdr.ipv6.dst_addr: lpm; }
		actions         = { forward; forward_vlan; unreachable; }
		default_action  = unreachable;
		// The table size is incremented by one here just to allow the
		// integration tests to pass, as this is used by the multicast
		// implementation as well
		const size      = IPV6_LPM_SIZE + 1;
		counters        = ctr;
	}

	apply { tbl.apply(); }
}

control RouterLookupIndex4(
	inout sidecar_headers_t hdr,
	inout route4_result_t res
) {
	DirectCounter<bit<32>>(CounterType_t.PACKETS_AND_BYTES) index_ctr;
	DirectCounter<bit<32>>(CounterType_t.PACKETS_AND_BYTES) forward_ctr;

	action forward_vlan(PortId_t port, ipv4_addr_t nexthop, bit<12> vlan_id) {
		hdr.vlan.setValid();

		hdr.vlan.pcp = 0;
		hdr.vlan.dei = 0;
		hdr.vlan.vlan_id = vlan_id;
		hdr.vlan.ether_type = hdr.ethernet.ether_type;
		hdr.ethernet.ether_type = ETHERTYPE_VLAN;
		res.port = port;
		res.nexthop = nexthop;
		forward_ctr.count();
	}

	action forward(PortId_t port, ipv4_addr_t nexthop) {
		res.port = port;
		res.nexthop = nexthop;
		forward_ctr.count();
	}

	/*
	 * The table size is reduced by one here just to allow the integration
	 * test to pass.  We want the lookup and forward tables to have the same
	 * capacity from dpd's perspective, and the "default" entry consumes a
	 * slot in the lookup table.
	 */
	table route {
		key             = { res.idx: exact; }
		actions         = { forward; forward_vlan; }
		const size      = IPV4_LPM_SIZE - 1;
		counters        = forward_ctr;
	}

	action unreachable() {
		res.is_hit = false;
		res.idx = 0;
		res.slots = 0;
		res.slot = 0;
		res.port = 0;
		res.nexthop = 0;
		index_ctr.count();
	}

	/*
	 * The select_route table contains 2048 pre-computed entries.
	 * It lives in another file just to keep this one manageable.
	 */
	#include <route_selector.p4>

	action index(bit<16> idx, bit<8> slots) {
		res.is_hit = true;

		res.idx = idx;
		res.slots = slots;
		res.slot = 0;

		// The rest of this data is extracted from the target table at
		// entry `res.idx`.
		res.port = 0;
		res.nexthop = 0;
		index_ctr.count();
	}

	table lookup {
		key             = { hdr.ipv4.dst_addr: lpm; }
		actions         = { index; unreachable; }
		default_action  = unreachable;
		const size      = IPV4_LPM_SIZE;
		counters        = index_ctr;
	}

	apply {
		lookup.apply();

		if (res.is_hit) {
			/*
			 * Select which of the possible targets to use for this
			 * packet.  This is simply (flow_hash % target_count).
			 * Since the tofino p4 implementation doesn't support
			 * the mod operator, we precalculate the possible
			 * values and stick them in the select_route table.
			 */
			select_route.apply();
			res.idx = res.idx + res.slot;
			route.apply();
		}
	}
}

control Arp (
	inout sidecar_headers_t hdr,
	inout sidecar_ingress_meta_t meta,
	inout ingress_intrinsic_metadata_for_deparser_t ig_dprsr_md,
	in ingress_intrinsic_metadata_t ig_intr_md,
	inout ingress_intrinsic_metadata_for_tm_t ig_tm_md
) {
	DirectCounter<bit<32>>(CounterType_t.PACKETS_AND_BYTES) ctr;

	action drop() {
		ig_dprsr_md.drop_ctl = 1;
		// This happens if we have explicitly added an ipv4 -> NULL_MAC
		// entry.
		meta.drop_reason = DROP_ARP_NULL;
		ctr.count();
	}

	action rewrite(mac_addr_t dst_mac) {
		hdr.ethernet.dst_mac = dst_mac;
		ctr.count();
	}

	action request() {
		hdr.sidecar.sc_code = SC_ARP_NEEDED;
		hdr.sidecar.sc_ingress = (bit<16>)ig_intr_md.ingress_port;
		hdr.sidecar.sc_egress = (bit<16>)ig_tm_md.ucast_egress_port;
		hdr.sidecar.sc_ether_type = hdr.ethernet.ether_type;
		hdr.sidecar.sc_payload = (bit<128>)meta.nexthop_ipv4;
		hdr.sidecar.setValid();
		hdr.ethernet.ether_type = ETHERTYPE_SIDECAR;
		meta.service_routed = true;
		meta.drop_reason = DROP_ARP_MISS;
		ig_tm_md.ucast_egress_port = USER_SPACE_SERVICE_PORT;
		ctr.count();
	}

	table tbl {
		key             = { meta.nexthop_ipv4: exact; }
		actions         = { drop; request; rewrite; }
		default_action  = request;
		const size      = IPV4_ARP_SIZE;
		counters	    = ctr;
	}

	apply { tbl.apply(); }
}

control Ndp (
	inout sidecar_headers_t hdr,
	inout sidecar_ingress_meta_t meta,
	inout ingress_intrinsic_metadata_for_deparser_t ig_dprsr_md,
	in ingress_intrinsic_metadata_t ig_intr_md,
	inout ingress_intrinsic_metadata_for_tm_t ig_tm_md
) {
	DirectCounter<bit<32>>(CounterType_t.PACKETS_AND_BYTES) ctr;

	action drop() {
		ig_dprsr_md.drop_ctl = 1;
		// This happens if we have explicitly added an ipv6 -> NULL_MAC
		// entry.
		meta.drop_reason = DROP_NDP_NULL;
		ctr.count();
	}

	action rewrite(mac_addr_t dst_mac)  {
		hdr.ethernet.dst_mac = dst_mac;
		ctr.count();
	}

	action request() {
		hdr.sidecar.sc_code = SC_NEIGHBOR_NEEDED;
		hdr.sidecar.sc_ingress = (bit<16>)ig_intr_md.ingress_port;
		hdr.sidecar.sc_egress = (bit<16>)ig_tm_md.ucast_egress_port;
		hdr.sidecar.sc_ether_type = hdr.ethernet.ether_type;
		hdr.sidecar.sc_payload = (bit<128>)meta.nexthop_ipv6;
		hdr.sidecar.setValid();
		hdr.ethernet.ether_type = ETHERTYPE_SIDECAR;
		meta.service_routed = true;
		meta.drop_reason = DROP_NDP_MISS;
		ig_tm_md.ucast_egress_port = USER_SPACE_SERVICE_PORT;
		ctr.count();
	}

	table tbl {
		key             = { meta.nexthop_ipv6: exact; }
		actions         = { drop; rewrite; request; }
		default_action  = request;
		const size      = IPV6_NEIGHBOR_SIZE;
		counters        = ctr;
	}

	apply { tbl.apply(); }
}

control Router4 (
	inout sidecar_headers_t hdr,
	inout sidecar_ingress_meta_t meta,
	inout ingress_intrinsic_metadata_for_deparser_t ig_dprsr_md,
	in ingress_intrinsic_metadata_t ig_intr_md,
	inout ingress_intrinsic_metadata_for_tm_t ig_tm_md
) {
	RouterLookupIndex4() lookup_idx;
	Hash<bit<8>>(HashAlgorithm_t.CRC8) index_hash;

	action icmp_error(bit<8> type, bit<8> code) {
		hdr.sidecar.sc_code = SC_ICMP_NEEDED;
		hdr.sidecar.sc_ingress = (bit<16>)ig_intr_md.ingress_port;
		hdr.sidecar.sc_egress = (bit<16>)ig_tm_md.ucast_egress_port;
		hdr.sidecar.sc_ether_type = hdr.ethernet.ether_type;
		hdr.sidecar.sc_payload = (bit<128>)type << 8 | (bit<128>)code;
		hdr.sidecar.setValid();
		hdr.ethernet.ether_type = ETHERTYPE_SIDECAR;
		meta.service_routed = true;
		ig_tm_md.ucast_egress_port = USER_SPACE_SERVICE_PORT;
	}

	apply {
		if (meta.ipv4_checksum_err) {
			ig_dprsr_md.drop_ctl = 1;
			meta.drop_reason = DROP_IPV4_CHECKSUM_ERR;
			return;
		}

		route4_result_t fwd;
		fwd.nexthop = 0;
		fwd.port = 0;
		fwd.is_hit = false;
		fwd.idx = 0;
		fwd.slots = 0;
		fwd.slot = 0;
		fwd.hash = index_hash.get({
			hdr.ipv4.dst_addr,
			hdr.ipv4.src_addr,
			meta.l4_dst_port,
			meta.l4_src_port
		});

		lookup_idx.apply(hdr, fwd);

		if (!fwd.is_hit) {
			icmp_error(ICMP_DEST_UNREACH, ICMP_DST_UNREACH_NET);
			meta.drop_reason = DROP_IPV4_UNROUTEABLE;
		} else if (hdr.ipv4.ttl == 1 && !IS_SERVICE(fwd.port)) {
			icmp_error(ICMP_TIME_EXCEEDED, ICMP_EXC_TTL);
			meta.drop_reason = DROP_IPV4_TTL_EXCEEDED;
		} else {
			hdr.ipv4.ttl = hdr.ipv4.ttl - 1;
			ig_tm_md.ucast_egress_port = fwd.port;

			meta.nexthop_ipv4 = fwd.nexthop;
			Arp.apply(hdr, meta, ig_dprsr_md, ig_intr_md, ig_tm_md);
		}
	}
}

control MulticastRouter4(
	inout sidecar_headers_t hdr,
	inout sidecar_ingress_meta_t meta,
	inout ingress_intrinsic_metadata_for_deparser_t ig_dprsr_md,
	in ingress_intrinsic_metadata_t ig_intr_md,
	inout ingress_intrinsic_metadata_for_tm_t ig_tm_md
) {
	DirectCounter<bit<32>>(CounterType_t.PACKETS_AND_BYTES) ctr;

	action icmp_error(bit<8> type, bit<8> code) {
		hdr.sidecar.sc_code = SC_ICMP_NEEDED;
		hdr.sidecar.sc_ingress = (bit<16>)ig_intr_md.ingress_port;
		hdr.sidecar.sc_egress = (bit<16>)ig_tm_md.ucast_egress_port;
		hdr.sidecar.sc_ether_type = hdr.ethernet.ether_type;
		hdr.sidecar.sc_payload = (bit<128>)type << 8 | (bit<128>)code;
		hdr.sidecar.setValid();
		hdr.ethernet.ether_type = ETHERTYPE_SIDECAR;
		meta.service_routed = true;
		ig_tm_md.ucast_egress_port = USER_SPACE_SERVICE_PORT;
	}

	action unreachable() {
		ctr.count();
	}

	action forward_vlan(bit<12> vlan_id) {
		hdr.vlan.setValid();

		hdr.vlan.pcp = 0;
		hdr.vlan.dei = 0;
		hdr.vlan.vlan_id = vlan_id;
		hdr.vlan.ether_type = hdr.ethernet.ether_type;
		hdr.ethernet.ether_type = ETHERTYPE_VLAN;
		ctr.count();
	}

	action forward() {
		ctr.count();
	}

	table tbl {
		key = {
			hdr.ipv4.dst_addr : exact;
		}
		actions = { forward; forward_vlan; unreachable; }
		default_action = unreachable;
		const size = IPV4_MULTICAST_TABLE_SIZE;
		counters = ctr;
	}

	apply {
		if (meta.ipv4_checksum_err) {
			ig_dprsr_md.drop_ctl = 1;
			meta.drop_reason = DROP_IPV4_CHECKSUM_ERR;
			return;
		}

		// If the packet came in with a VLAN tag, we need to invalidate
		// the VLAN header before we do the lookup.  The VLAN header
		// will be re-attached if set in the forward_vlan action.
		if (hdr.vlan.isValid()) {
			hdr.ethernet.ether_type = hdr.vlan.ether_type;
			hdr.vlan.setInvalid();
		}

		if (!tbl.apply().hit) {
			icmp_error(ICMP6_DST_UNREACH, ICMP6_DST_UNREACH_NOROUTE);
			meta.drop_reason = DROP_IPV6_UNROUTEABLE;
		} else if (hdr.ipv4.ttl == 1 && !meta.service_routed) {
			icmp_error(ICMP_TIME_EXCEEDED, ICMP_EXC_TTL);
			meta.drop_reason = DROP_IPV4_TTL_INVALID;
		} else {
			// Set the destination port to an invalid value
        	ig_tm_md.ucast_egress_port = (PortId_t)0x1ff;

			if (hdr.ipv4.isValid()) {
				hdr.ipv4.ttl = hdr.ipv4.ttl - 1;
			}
		}
	}
}

control Router6 (
	inout sidecar_headers_t hdr,
	inout sidecar_ingress_meta_t meta,
	inout ingress_intrinsic_metadata_for_deparser_t ig_dprsr_md,
	in ingress_intrinsic_metadata_t ig_intr_md,
	inout ingress_intrinsic_metadata_for_tm_t ig_tm_md
) {
	RouterLookup6() lookup;

	action icmp_error(bit<8> type, bit<8> code) {
		hdr.sidecar.sc_code = SC_ICMP_NEEDED;
		hdr.sidecar.sc_ingress = (bit<16>)ig_intr_md.ingress_port;
		hdr.sidecar.sc_egress = (bit<16>)ig_tm_md.ucast_egress_port;
		hdr.sidecar.sc_ether_type = hdr.ethernet.ether_type;
		hdr.sidecar.sc_payload = (bit<128>)type << 8 | (bit<128>)code;
		hdr.sidecar.setValid();
		hdr.ethernet.ether_type = ETHERTYPE_SIDECAR;
		meta.service_routed = true;
		ig_tm_md.ucast_egress_port = USER_SPACE_SERVICE_PORT;
	}

	apply {
		route6_result_t fwd;
		fwd.nexthop = 0;
		lookup.apply(hdr, fwd);

		if (!fwd.is_hit) {
			icmp_error(ICMP6_DST_UNREACH, ICMP6_DST_UNREACH_NOROUTE);
			meta.drop_reason = DROP_IPV6_UNROUTEABLE;
		} else if (hdr.ipv6.hop_limit == 1 && !IS_SERVICE(fwd.port)) {
			icmp_error(ICMP6_TIME_EXCEEDED, ICMP_EXC_TTL);
			meta.drop_reason = DROP_IPV6_TTL_EXCEEDED;
		} else {
			ig_tm_md.ucast_egress_port = fwd.port;
			hdr.ipv6.hop_limit = hdr.ipv6.hop_limit - 1;
			meta.nexthop_ipv6 = fwd.nexthop;
			Ndp.apply(hdr, meta, ig_dprsr_md, ig_intr_md, ig_tm_md);
		}
	}
}

control MulticastRouter6 (
	inout sidecar_headers_t hdr,
	inout sidecar_ingress_meta_t meta,
	inout ingress_intrinsic_metadata_for_deparser_t ig_dprsr_md,
	in ingress_intrinsic_metadata_t ig_intr_md,
	inout ingress_intrinsic_metadata_for_tm_t ig_tm_md
) {
	DirectCounter<bit<32>>(CounterType_t.PACKETS_AND_BYTES) ctr;

	action icmp_error(bit<8> type, bit<8> code) {
		hdr.sidecar.sc_code = SC_ICMP_NEEDED;
		hdr.sidecar.sc_ingress = (bit<16>)ig_intr_md.ingress_port;
		hdr.sidecar.sc_egress = (bit<16>)ig_tm_md.ucast_egress_port;
		hdr.sidecar.sc_ether_type = hdr.ethernet.ether_type;
		hdr.sidecar.sc_payload = (bit<128>)type << 8 | (bit<128>)code;
		hdr.sidecar.setValid();
		hdr.ethernet.ether_type = ETHERTYPE_SIDECAR;
		meta.service_routed = true;
		ig_tm_md.ucast_egress_port = USER_SPACE_SERVICE_PORT;
	}

	action unreachable() {
		ctr.count();
	}

	action forward_vlan(bit<12> vlan_id) {
		hdr.vlan.setValid();
		hdr.vlan.pcp = 0;
		hdr.vlan.dei = 0;
		hdr.vlan.vlan_id = vlan_id;
		hdr.vlan.ether_type = hdr.ethernet.ether_type;
		hdr.ethernet.ether_type = ETHERTYPE_VLAN;
		ctr.count();
	}

	action forward() {
		ctr.count();
	}

	table tbl {
		key = {
			hdr.ipv6.dst_addr : exact;
		}
		actions = { forward; forward_vlan; unreachable; }
		default_action = unreachable;
		const size = IPV6_MULTICAST_TABLE_SIZE;
		counters = ctr;
	}

	apply {
		// If the packet came in with a VLAN tag, we need to invalidate
		// the VLAN header before we do the lookup.  The VLAN header
		// will be re-attached if set in the forward_vlan action.
		if (hdr.vlan.isValid()) {
			hdr.ethernet.ether_type = hdr.vlan.ether_type;
			hdr.vlan.setInvalid();
		}

		if (!tbl.apply().hit) {
			icmp_error(ICMP6_DST_UNREACH, ICMP6_DST_UNREACH_NOROUTE);
			meta.drop_reason = DROP_IPV6_UNROUTEABLE;
		} else if (hdr.ipv6.hop_limit == 1) {
			icmp_error(ICMP6_TIME_EXCEEDED, ICMP_EXC_TTL);
			meta.drop_reason = DROP_IPV6_TTL_EXCEEDED;
		} else {
			// Set the destination port to an invalid value
        	ig_tm_md.ucast_egress_port = (PortId_t)0x1ff;
			hdr.ipv6.hop_limit = hdr.ipv6.hop_limit - 1;
		}
	}
}

control L3Router(
	inout sidecar_headers_t hdr,
	inout sidecar_ingress_meta_t meta,
	inout ingress_intrinsic_metadata_for_deparser_t ig_dprsr_md,
	in ingress_intrinsic_metadata_t ig_intr_md,
	inout ingress_intrinsic_metadata_for_tm_t ig_tm_md
) {
	apply {
		if (hdr.ipv4.isValid()) {
			if (meta.is_mcast && !meta.is_link_local_mcastv6) {
				MulticastRouter4.apply(hdr, meta, ig_dprsr_md, ig_intr_md, ig_tm_md);
			} else {
				Router4.apply(hdr, meta, ig_dprsr_md, ig_intr_md, ig_tm_md);
			}
		} else if (hdr.ipv6.isValid()) {
			if (meta.is_mcast && !meta.is_link_local_mcastv6) {
				MulticastRouter6.apply(hdr, meta, ig_dprsr_md, ig_intr_md, ig_tm_md);
			} else {
				Router6.apply(hdr, meta, ig_dprsr_md, ig_intr_md, ig_tm_md);
			}
		}
	}
}

control MacRewrite(
	inout sidecar_headers_t hdr,
	in PortId_t port
) {
	DirectCounter<bit<32>>(CounterType_t.PACKETS_AND_BYTES) ctr;

	action rewrite(mac_addr_t mac) {
		hdr.ethernet.src_mac = mac;
		ctr.count();
	}

	table mac_rewrite {
		key     = { port: exact ; }
		actions = { rewrite; }

		const size = 256;
		counters = ctr;
	}

	apply {
		mac_rewrite.apply();
	}
}

/* This control is used to rewrite the source and destination MAC addresses
 * for multicast packets. The destination MAC address is derived from the
 * destination IP address, and the source MAC address is set based on the
 * egress port the packet is being sent out on.
 */
control MulticastMacRewrite(
	inout sidecar_headers_t hdr,
	in PortId_t port
) {
	DirectCounter<bit<32>>(CounterType_t.PACKETS_AND_BYTES) ctr;

	action rewrite(mac_addr_t mac) {
		hdr.ethernet.src_mac = mac;
		ctr.count();
	}

	table mac_rewrite {
		key     = { port: exact ; }
		actions = { rewrite; }

		const size = 256;
		counters = ctr;
	}

	apply {
		if (mac_rewrite.apply().hit) {
			// Derive the destination MAC based on IP type.
			// IPV4: https://www.rfc-editor.org/rfc/rfc1112.html#section-6.4
			// IPV6: https://www.rfc-editor.org/rfc/rfc2464.html
			if (hdr.ipv4.isValid() || (!hdr.geneve.isValid() && hdr.inner_ipv4.isValid())) {
				// IPv4 multicast MAC address (01:00:5e + 23 bits of IP)
				bit<48> mcast_mac = 0;
				// Set the first three bytes to 01:00:5e (0x01005e)
				mcast_mac = (bit<48>)0x01005e << 24;

				bit<24> ip_suffix;
				// Take the last 23 bits of IPv4 address and append them
				// We mask the first byte to clear the top bit
				if (hdr.ipv4.isValid()) {
					ip_suffix = (bit<24>)(hdr.ipv4.dst_addr & 0x007fffff);
				} else {
					ip_suffix = (bit<24>)(hdr.inner_ipv4.dst_addr & 0x007fffff);
				}

				hdr.ethernet.dst_mac = mcast_mac | ((bit<48>)ip_suffix);
			} else if (hdr.ipv6.isValid() || (!hdr.geneve.isValid() && hdr.inner_ipv6.isValid())) {
				// IPv6 multicast MAC address (33:33 + last 32 bits of IPv6)
				bit<48> mcast_mac = 0;
				// Set the first two bytes to 33:33
				mcast_mac = (bit<48>)0x3333 << 32;

				bit<48> ip_suffix;
				// Take the last 32 bits of IPv6 address and append them
				if (hdr.ipv6.isValid()) {
					ip_suffix = (bit<48>)(hdr.ipv6.dst_addr[31:0]);
				} else {
					ip_suffix = (bit<48>)(hdr.inner_ipv6.dst_addr[31:0]);
				}

				hdr.ethernet.dst_mac = mcast_mac | ip_suffix;
			}
		}
	}
}

/* This control is used to configure multicast packets for replication.
 * It includes actions for dropping packets with no group, allowing
 * source-specific multicast, and configuring multicast group IDs and hashes.
 */
control MulticastIngress (
	inout sidecar_headers_t hdr,
	inout sidecar_ingress_meta_t meta,
	inout ingress_intrinsic_metadata_for_deparser_t ig_dprsr_md,
	in ingress_intrinsic_metadata_t ig_intr_md,
	inout ingress_intrinsic_metadata_for_tm_t ig_tm_md)
{
	DirectCounter<bit<32>>(CounterType_t.PACKETS_AND_BYTES) mcast_ipv6_ctr;
	DirectCounter<bit<32>>(CounterType_t.PACKETS_AND_BYTES) mcast_ipv4_ssm_ctr;
	DirectCounter<bit<32>>(CounterType_t.PACKETS_AND_BYTES) mcast_ipv6_ssm_ctr;

	Hash<bit<13>>(HashAlgorithm_t.CRC16) mcast_hashv6_level1;
	Hash<bit<13>>(HashAlgorithm_t.CRC16) mcast_hashv6_level2;

	// Drop action for IPv4 multicast packets with no group.
	//
	// At this point, We should only allow replication for IPv6 packets that
	// are admin-scoped before possible decapping.
	action drop_mcastv4_no_group() {
		ig_dprsr_md.drop_ctl = 1;
		meta.drop_reason = DROP_MULTICAST_NO_GROUP;
	}

	// Drop action for IPv6 multicast packets with no group.
	//
	// At this point, we should only allow replication for IPv6 packets that
	// are admin-scoped before possible decapping.
	action drop_mcastv6_no_group() {
		ig_dprsr_md.drop_ctl = 1;
		meta.drop_reason = DROP_MULTICAST_NO_GROUP;
	}

	// Drop action for IPv6 multicast packets with no group
	// that is a valid admin-scoped multicast group.
	action drop_mcastv6_admin_scoped_no_group() {
		ig_dprsr_md.drop_ctl = 1;
		meta.drop_reason = DROP_MULTICAST_NO_GROUP;
		mcast_ipv6_ctr.count();
	}

	// Drop action for IPv4 multicast packets with no source-specific multicast
	// group.
	action drop_mcastv4_filtered_source() {
		ig_dprsr_md.drop_ctl = 1;
		meta.drop_reason = DROP_MULTICAST_SOURCE_FILTERED;
		mcast_ipv4_ssm_ctr.count();
	}

	// Drop action for IPv6 ulticast packets with no source-specific multicast
	// group.
	action drop_mcastv6_filtered_source() {
		ig_dprsr_md.drop_ctl = 1;
		meta.drop_reason = DROP_MULTICAST_SOURCE_FILTERED;
		mcast_ipv6_ssm_ctr.count();
	}

	action allow_source_mcastv4() {
		// Source is allowed for source-specific multicast
		meta.allow_source_mcast = true;
		mcast_ipv4_ssm_ctr.count();
	}

	action allow_source_mcastv6() {
		// Source is allowed for source-specific multicast
		meta.allow_source_mcast = true;
		mcast_ipv6_ssm_ctr.count();
	}

	// Configure IPv6 multicast replication with bifurcated design:
	// mcast_grp_a: external/customer replication group
	// mcast_grp_b: underlay/infrastructure replication group
	action configure_mcastv6(
		MulticastGroupId_t mcast_grp_a,
		MulticastGroupId_t mcast_grp_b,
		bit<16> rid,
		bit<16> level1_excl_id,
		bit<9> level2_excl_id
	) {
		ig_tm_md.mcast_grp_a = mcast_grp_a;
		ig_tm_md.mcast_grp_b = mcast_grp_b;
		ig_tm_md.rid = rid;
		ig_tm_md.level1_exclusion_id = level1_excl_id;
		ig_tm_md.level2_exclusion_id = level2_excl_id;

		// Set multicast hash based on IPv6 packet fields
		ig_tm_md.level1_mcast_hash = (bit<13>)mcast_hashv6_level1.get({
			hdr.ipv6.src_addr,
			hdr.ipv6.dst_addr,
			hdr.ipv6.next_hdr,
			meta.l4_src_port,
			meta.l4_dst_port
		});

		// Set secondary multicast hash based on IPv6 packet fields
		ig_tm_md.level2_mcast_hash = (bit<13>)mcast_hashv6_level2.get({
			hdr.ipv6.flow_label,
			ig_intr_md.ingress_port
		});

		mcast_ipv6_ctr.count();
	}

	table mcast_source_filter_ipv4 {
		key = {
			hdr.inner_ipv4.src_addr: lpm;
			hdr.inner_ipv4.dst_addr: exact;
		}
		actions = {
			allow_source_mcastv4;
			drop_mcastv4_filtered_source;
		}
		default_action = drop_mcastv4_filtered_source;
		const size = IPV4_MULTICAST_TABLE_SIZE;
		counters = mcast_ipv4_ssm_ctr;
	}

	table mcast_replication_ipv6 {
		key = { hdr.ipv6.dst_addr: exact; }
		actions = {
			configure_mcastv6;
			drop_mcastv6_admin_scoped_no_group;
		}
		default_action = drop_mcastv6_admin_scoped_no_group;
		const size = IPV6_MULTICAST_TABLE_SIZE;
		counters = mcast_ipv6_ctr;
	}

	table mcast_source_filter_ipv6 {
		key = {
			hdr.inner_ipv6.src_addr: exact;
			hdr.inner_ipv6.dst_addr: exact;
		}
		actions = {
			allow_source_mcastv6;
			drop_mcastv6_filtered_source;
		}
		default_action = drop_mcastv6_filtered_source;
		const size = IPV6_MULTICAST_TABLE_SIZE;
		counters = mcast_ipv6_ssm_ctr;
	}

	action invalidate_external_grp() {
		invalidate(ig_tm_md.mcast_grp_a);
	}

	action invalidate_underlay_grp() {
		invalidate(ig_tm_md.mcast_grp_b);
	}

	action invalidate_grps() {
		invalidate_external_grp();
		invalidate_underlay_grp();
	}

	action invalidate_underlay_grp_and_set_decap() {
		invalidate_underlay_grp();
		meta.nat_egress_hit = true;
	}

	table mcast_tag_check {
		key = {
			ig_tm_md.mcast_grp_a : ternary;
			ig_tm_md.mcast_grp_b : ternary;
			hdr.geneve.isValid() : ternary;
			hdr.geneve_opts.oxg_mcast.isValid() : ternary;
			hdr.geneve_opts.oxg_mcast.mcast_tag : ternary;
		}
		actions = {
			invalidate_external_grp;
			invalidate_underlay_grp;
			invalidate_underlay_grp_and_set_decap;
			invalidate_grps;
			NoAction;
		}

		const entries = {
			(  _, _, true, true, MULTICAST_TAG_EXTERNAL ) : invalidate_underlay_grp_and_set_decap;
			(  _, _, true, true, MULTICAST_TAG_UNDERLAY ) : invalidate_external_grp;
			(  _, _, true, true, MULTICAST_TAG_UNDERLAY_EXTERNAL ) : NoAction;
			( 0, _, _, _, _ ) : invalidate_external_grp;
			( _, 0, _, _, _ ) : invalidate_underlay_grp;
			( 0, 0, _, _, _ ) : invalidate_grps;
		}

		const size = 6;
	}

	// Note: SSM tables currently take one extra stage in the pipeline (17->18).
	apply {
		if (hdr.geneve.isValid() && hdr.inner_ipv4.isValid()) {
			// Check if the inner destination address is an IPv4 SSM multicast
			// address.
			if (hdr.inner_ipv4.dst_addr[31:24] == 8w0xe8) {
				mcast_source_filter_ipv4.apply();
			} else {
				meta.allow_source_mcast = true;
			}
		} else if (hdr.geneve.isValid() && hdr.inner_ipv6.isValid()) {
			// Check if the inner destination address is an IPv6 SSM multicast
			// address.
			if ((hdr.inner_ipv6.dst_addr[127:120] == 8w0xff)
				&& ((hdr.inner_ipv6.dst_addr[119:116] == 4w0x3))) {
					mcast_source_filter_ipv6.apply();
			} else {
				meta.allow_source_mcast = true;
			}
		} else if (hdr.ipv4.isValid()) {
			drop_mcastv4_no_group();
		} else if (hdr.ipv6.isValid()) {
			drop_mcastv6_no_group();
		}

		if (hdr.ipv6.isValid() && meta.allow_source_mcast) {
			mcast_replication_ipv6.apply();
			mcast_tag_check.apply();
		}
	}
}


/* This control is used to configure the egress port for multicast packets.
 * It includes actions for setting the decap ports bitmap and VLAN ID
 * (if necessary), as well as stripping headers and decrementing TTL or hop
 * limit.
 */
control MulticastEgress (
	inout sidecar_headers_t hdr,
	inout sidecar_egress_meta_t meta,
	in egress_intrinsic_metadata_t eg_intr_md,
	in egress_intrinsic_metadata_for_deparser_t eg_dprsr_md
) {

	action set_decap_ports(
		bit<32> ports_0, bit<32> ports_1, bit<32> ports_2, bit<32> ports_3,
		bit<32> ports_4, bit<32> ports_5, bit<32> ports_6, bit<32> ports_7) {

		// Store the decap port configuration in metadata
		meta.decap_ports_0 = ports_0;
		meta.decap_ports_1 = ports_1;
		meta.decap_ports_2 = ports_2;
		meta.decap_ports_3 = ports_3;
		meta.decap_ports_4 = ports_4;
		meta.decap_ports_5 = ports_5;
		meta.decap_ports_6 = ports_6;
		meta.decap_ports_7 = ports_7;
    }

	action set_decap_ports_and_vlan(
		bit<32> ports_0, bit<32> ports_1, bit<32> ports_2, bit<32> ports_3,
		bit<32> ports_4, bit<32> ports_5, bit<32> ports_6, bit<32> ports_7,
		bit<12> vlan_id) {

		set_decap_ports(ports_0, ports_1, ports_2, ports_3,
			ports_4, ports_5, ports_6, ports_7);

		meta.vlan_id = vlan_id;
	}


	table mcast_tag_check {
		key = {
			hdr.ipv6.isValid(): exact;
			hdr.ipv6.dst_addr: ternary;
			hdr.geneve.isValid(): exact;
			hdr.geneve_opts.oxg_mcast.isValid(): exact;
			hdr.geneve_opts.oxg_mcast.mcast_tag: exact;
		}

		actions = { NoAction; }

		const entries = {
			// Admin-local (scope value 4): Matches IPv6 multicast addresses
			// with scope ff04::/16
			( true, IPV6_ADMIN_LOCAL_PATTERN &&& IPV6_SCOPE_MASK, true, true, 2 ) : NoAction;
			// Site-local (scope value 5): Matches IPv6 multicast addresses with
			// scope ff05::/16
			( true, IPV6_SITE_LOCAL_PATTERN &&& IPV6_SCOPE_MASK, true, true, 2 ) : NoAction;
			// Organization-local (scope value 8): Matches IPv6 multicast
			// addresses with scope ff08::/16
			( true, IPV6_ORG_SCOPE_PATTERN &&& IPV6_SCOPE_MASK, true, true, 2 ) : NoAction;
			// ULA (Unique Local Address): Matches IPv6 addresses that start
			// with fc00::/7. This is not a multicast address, but it is used
			// for other internal routing purposes.
 			( true, IPV6_ULA_PATTERN &&& IPV6_ULA_MASK, true, true, 2 ) : NoAction;
		}

		const size = 4;
	}

	table tbl_decap_ports {
		key = {
			// Matches the `external` multicast group ID.
			eg_intr_md.egress_rid: exact;
		}

		actions = {
			set_decap_ports;
			set_decap_ports_and_vlan;
		}

		// Group RIDs == Group IPs
		const size = IPV6_MULTICAST_TABLE_SIZE;
	}

	action set_port_number(bit<8> port_number) {
		meta.port_number = port_number;
	}

	table asic_id_to_port {
		key = { eg_intr_md.egress_port: exact; }

		actions = { set_port_number; }

		const size = 256;
	}

	action strip_outer_header() {
		hdr.inner_eth.setInvalid();
		hdr.ipv4.setInvalid();
		hdr.ipv6.setInvalid();
		hdr.tcp.setInvalid();
		hdr.udp.setInvalid();
		hdr.geneve.setInvalid();
		hdr.geneve_opts.oxg_ext_tag.setInvalid();
		hdr.geneve_opts.oxg_mcast_tag.setInvalid();
		hdr.geneve_opts.oxg_mcast.setInvalid();
		hdr.geneve_opts.oxg_mss_tag.setInvalid();
		hdr.geneve_opts.oxg_mss.setInvalid();
	}

	#include <port_bitmap_check.p4>

	action strip_vlan_header() {
		hdr.vlan.setInvalid();
	}

	action decrement_ttl() {
		hdr.inner_ipv4.ttl = hdr.inner_ipv4.ttl - 1;
	}

	action decrement_hop_limit() {
		hdr.inner_ipv6.hop_limit = hdr.inner_ipv6.hop_limit - 1;
	}

	action modify_ipv4() {
		strip_outer_header();
		strip_vlan_header();
		hdr.ethernet.ether_type = ETHERTYPE_IPV4;
		decrement_ttl();
	}

	action modify_ipv6() {
		strip_outer_header();
		strip_vlan_header();
		hdr.ethernet.ether_type = ETHERTYPE_IPV6;
		decrement_hop_limit();
	}

	action modify_vlan_ipv4() {
		strip_outer_header();

		hdr.vlan.setValid();

		hdr.vlan.pcp = 0;
		hdr.vlan.dei = 0;
		hdr.vlan.vlan_id = meta.vlan_id;
		hdr.vlan.ether_type = ETHERTYPE_IPV4;
		hdr.ethernet.ether_type = ETHERTYPE_VLAN;

		decrement_ttl();
	}

	action modify_vlan_ipv6() {
		strip_outer_header();

		hdr.vlan.setValid();

		hdr.vlan.pcp = 0;
		hdr.vlan.dei = 0;
		hdr.vlan.vlan_id = meta.vlan_id;
		hdr.vlan.ether_type = ETHERTYPE_IPV6;
		hdr.ethernet.ether_type = ETHERTYPE_VLAN;

		decrement_hop_limit();
	}

	table modify_hdr {
		key = {
			meta.vlan_id: ternary;
			hdr.inner_ipv4.isValid(): exact;
			hdr.inner_ipv6.isValid(): exact;
		}

		actions = {
			modify_vlan_ipv4;
			modify_vlan_ipv6;
			modify_ipv4;
			modify_ipv6;
		}

		const entries = {
			(0, true, false) : modify_ipv4();
			(0, false, true) : modify_ipv6();
			(_, true, false) : modify_vlan_ipv4();
			(_, false, true) : modify_vlan_ipv6();
		}

		const size = 4;
	}

	apply {
		if (mcast_tag_check.apply().hit) {
			if (tbl_decap_ports.apply().hit) {
				if (asic_id_to_port.apply().hit) {
					port_bitmap_check.apply();
				}
				if (meta.bitmap_result != 0) {
					meta.ipv4_checksum_recalc = true;
					modify_hdr.apply();
				}
			}
		}
	}
}

control Ingress(
	inout sidecar_headers_t hdr,
	inout sidecar_ingress_meta_t meta,
	in ingress_intrinsic_metadata_t ig_intr_md,
	in ingress_intrinsic_metadata_from_parser_t ig_prsr_md,
	inout ingress_intrinsic_metadata_for_deparser_t ig_dprsr_md,
	inout ingress_intrinsic_metadata_for_tm_t ig_tm_md)
{
	Filter() filter;
	Services() services;
	NatIngress() nat_ingress;
	NatEgress() nat_egress;
	L3Router() l3_router;
	MulticastIngress() mcast_ingress;
	MacRewrite() mac_rewrite;

	Counter<bit<64>, PortId_t>(512, CounterType_t.PACKETS_AND_BYTES) ingress_ctr;
	Counter<bit<64>, PortId_t>(512, CounterType_t.PACKETS_AND_BYTES) egress_ctr;
	Counter<bit<32>, PortId_t>(512, CounterType_t.PACKETS) drop_port_ctr;
	Counter<bit<32>, bit<8>>(DROP_REASON_MAX, CounterType_t.PACKETS) drop_reason_ctr;
	Counter<bit<32>, bit<10>>(1024, CounterType_t.PACKETS) packet_ctr;

	apply {
		ingress_ctr.count(ig_intr_md.ingress_port);
		packet_ctr.count(meta.pkt_type);

		// Always apply the filter first, as it may drop packets
		// that are not valid for the rest of the pipeline or tag metadata
		// accordingly.
		//
		// Additionally, it sets the `meta.is_valid` flag to indicate
		// whether the packet is valid for further processing.
		filter.apply(hdr, meta, ig_dprsr_md, ig_intr_md);

		if (meta.is_valid && !hdr.geneve.isValid()) {
			nat_ingress.apply(hdr, meta, ig_intr_md);
		}

		if (meta.is_valid && (!meta.is_mcast || meta.is_link_local_mcastv6)) {
			services.apply(hdr, meta, ig_dprsr_md, ig_intr_md, ig_tm_md);
		}

		// We perform NAT ingress before multicast replication to ensure that
		// the NAT'd outer address is used for multicast replication to inbound
		// groups
		if (meta.is_valid && meta.is_mcast && !meta.is_link_local_mcastv6) {
			mcast_ingress.apply(hdr, meta, ig_dprsr_md, ig_intr_md, ig_tm_md);
		}

		if (meta.is_valid && !meta.service_routed && ig_dprsr_md.drop_ctl == 0) {
			if (hdr.geneve.isValid()) {
				nat_egress.apply(hdr, meta, ig_dprsr_md);
			}
			l3_router.apply(hdr, meta, ig_dprsr_md, ig_intr_md, ig_tm_md);
		}

		if (meta.drop_reason != 0) {
			// Handle dropped packets
			drop_port_ctr.count(ig_intr_md.ingress_port);
			drop_reason_ctr.count(meta.drop_reason);
		} else if (!meta.is_mcast) {
			egress_ctr.count(ig_tm_md.ucast_egress_port);
			if (ig_tm_md.ucast_egress_port != USER_SPACE_SERVICE_PORT) {
				mac_rewrite.apply(hdr, ig_tm_md.ucast_egress_port);
			}
			meta.bridge_hdr.setInvalid();
			ig_tm_md.bypass_egress = 1w1;
		}

		if (meta.nat_ingress_hit) {
			// This works around a few things which cropped up in
			// supporting several concurrent Geneve options:
			//
			// - Why aren't we just accessing
			//   `hdr.geneve_opts.oxg_ext_tag`?
			//   > error: bytes within W2 appear multiple times in
			//     checksum 1
			//   And so on, for various other checksums. I assume
			//   this is because there are theoretically several
			//   parser paths which could set this header. However,
			//   we know on this code path that the header could only
			//   have been pushed and was never *in* the initial
			//   parse (nat_ingress).
			//
			// - Why are we storing this in metadata?
			//   > error: Non-zero constant entry in checksum
			//     calculation not implemented yet: 16w0x129
			//   Fairly straightforward, and I imagine this could
			//   be the easier one to fix in tofino-p4c. This
			//   `todo!()` covers various other tricks, including
			//   wrapping the const in a struct/header.
			//
			// This value is derived from the geneve option pushed in
			// NatIngress:
			//
			//              class = GENEVE_OPT_CLASS_OXIDE
			//                           vvvvvvvvvv
			//                           0x01, 0x29
			//                           0x00, 0x00
			//                             ^^    ^^
			// id = GENEVE_OPT_OXIDE_EXTERNAL    reserved, len = 0
			meta.nat_ingress_csum = 16w0x0129;
		}
	}
}

control IngressDeparser(packet_out pkt,
	inout sidecar_headers_t hdr,
	in sidecar_ingress_meta_t meta,
	in ingress_intrinsic_metadata_for_deparser_t ig_dprsr_md
) {
	Checksum() icmp_checksum;
	Checksum() nat_checksum;
	Checksum() ipv4_checksum;

	apply {
		// The following code would be more naturally (and, one
		// imagines, more efficiently) represented by a collection of
		// nested 'if' statements.  However, as of SDE 9.7.0, Intel's
		// compiler can not recognize that those nested 'if's are
		// mutually exclusive, and thus each is assigned its own
		// checksum engine, exceeding the hardware's limit.  Rewriting
		// the logic as seen below somehow makes the independence
		// apparent to the compiler.
		if (meta.nat_ingress_hit && hdr.inner_ipv4.isValid() &&
		    hdr.inner_udp.isValid()) {
			hdr.udp.checksum = nat_checksum.update({
				COMMON_FIELDS, IPV4_FIELDS, hdr.inner_udp});
		}
		if (meta.nat_ingress_hit && hdr.inner_ipv4.isValid() &&
		    hdr.inner_tcp.isValid()) {
			hdr.udp.checksum = nat_checksum.update({
				COMMON_FIELDS, IPV4_FIELDS, hdr.inner_tcp});
		}
		/* COMPILER BUG: I cannot convince the tofino to compute this correctly.
		 * Conveniently, we dont actually need it, see RFC 6935.
		 *
		 *     if (meta.nat_ingress_hit && hdr.inner_ipv4.isValid() &&
		 *         hdr.inner_icmp.isValid()) {
		 *         hdr.udp.checksum = nat_checksum.update({
		 *             COMMON_FIELDS, IPV4_FIELDS, hdr.inner_icmp});
		 *     }
		 *
		 */
		if (meta.nat_ingress_hit && hdr.inner_ipv6.isValid() &&
		    hdr.inner_udp.isValid()) {
			hdr.udp.checksum = nat_checksum.update({
				COMMON_FIELDS, IPV6_FIELDS, hdr.inner_udp});
		}
		if (meta.nat_ingress_hit && hdr.inner_ipv6.isValid() &&
		    hdr.inner_tcp.isValid()) {
			hdr.udp.checksum = nat_checksum.update({
				COMMON_FIELDS, IPV6_FIELDS, hdr.inner_tcp});
		}
		/* COMPILER BUG: I cannot convince the tofino to compute this correctly.
		 * Conveniently, we dont actually need it, see RFC 6935.
		 *
		 *     if (meta.nat_ingress_hit && hdr.inner_ipv6.isValid() &&
		 *         hdr.inner_icmp.isValid()) {
		 *         hdr.udp.checksum = nat_checksum.update({
		 *		       COMMON_FIELDS, IPV6_FIELDS, hdr.inner_icmp});
		 *     }
		 *
		 */

		if (hdr.ipv4.isValid()) {
			hdr.ipv4.hdr_checksum = ipv4_checksum.update({
				hdr.ipv4.version, hdr.ipv4.ihl, hdr.ipv4.diffserv,
				hdr.ipv4.total_len,
				hdr.ipv4.identification,
				hdr.ipv4.flags, hdr.ipv4.frag_offset,
				hdr.ipv4.ttl, hdr.ipv4.protocol,
				hdr.ipv4.src_addr,
				hdr.ipv4.dst_addr
			});
		}

		if (hdr.icmp.isValid() && meta.icmp_recalc) {
			hdr.icmp.hdr_checksum = icmp_checksum.update({
				hdr.icmp.type, hdr.icmp.code, meta.icmp_csum
			});
		}

		pkt.emit(meta.bridge_hdr);
		pkt.emit(hdr);
	}
}

control Egress(
	inout sidecar_headers_t hdr,
	inout sidecar_egress_meta_t meta,
	in egress_intrinsic_metadata_t eg_intr_md,
	in egress_intrinsic_metadata_from_parser_t eg_prsr_md,
	inout egress_intrinsic_metadata_for_deparser_t eg_dprsr_md,
	inout egress_intrinsic_metadata_for_output_port_t eg_oport_md
) {
	MulticastMacRewrite() mac_rewrite;
	MulticastEgress() mcast_egress;

	Counter<bit<64>, PortId_t>(512, CounterType_t.PACKETS_AND_BYTES) unicast_ctr;
	Counter<bit<64>, PortId_t>(512, CounterType_t.PACKETS_AND_BYTES) mcast_ctr;
	Counter<bit<64>, PortId_t>(512, CounterType_t.PACKETS_AND_BYTES) link_local_mcast_ctr;
	Counter<bit<64>, PortId_t>(512, CounterType_t.PACKETS_AND_BYTES) external_mcast_ctr;
	Counter<bit<64>, PortId_t>(512, CounterType_t.PACKETS_AND_BYTES) underlay_mcast_ctr;
	Counter<bit<32>, PortId_t>(512, CounterType_t.PACKETS) drop_port_ctr;
	Counter<bit<32>, bit<8>>(DROP_REASON_MAX, CounterType_t.PACKETS) drop_reason_ctr;

	apply {
		// Check multicast egress packets by checking that RID is not 0.
		bool is_egress_rid_mcast = eg_intr_md.egress_rid > 0;
		// We track IPv6 multicast packets separately for counters.
		bool is_link_local_ipv6_mcast = false;
		if (hdr.ipv6.isValid()) {
			bit<16> ipv6_prefix = (bit<16>)hdr.ipv6.dst_addr[127:112];
			is_link_local_ipv6_mcast = (ipv6_prefix == 16w0xff02);
		}
		bool is_mcast = is_egress_rid_mcast || is_link_local_ipv6_mcast;

		if (is_egress_rid_mcast == true) {
			if (meta.bridge_hdr.ingress_port == eg_intr_md.egress_port) {
				// If the ingress port is the same as the egress port, drop
				// the packet
				meta.drop_reason = DROP_MULTICAST_PATH_FILTERED;
				eg_dprsr_md.drop_ctl = 1;
			} else {
				mcast_egress.apply(hdr, meta, eg_intr_md, eg_dprsr_md);
				mac_rewrite.apply(hdr, eg_intr_md.egress_port);
			}
		} else if (eg_intr_md.egress_rid == 0 &&
		    eg_intr_md.egress_rid_first == 1) {
			// Drop CPU copies (RID=0) to prevent unwanted packets on port 0
			eg_dprsr_md.drop_ctl = 1;
			meta.drop_reason = DROP_MULTICAST_CPU_COPY;
		}

		if (meta.drop_reason != 0) {
			// Handle dropped packets
			drop_port_ctr.count(eg_intr_md.egress_port);
			drop_reason_ctr.count(meta.drop_reason);
		} else if (is_mcast == true) {
			mcast_ctr.count(eg_intr_md.egress_port);

<<<<<<< HEAD
			if (!is_ipv6_mcast) {
=======
			if (is_link_local_ipv6_mcast) {
>>>>>>> ab1dc8b9
				link_local_mcast_ctr.count(eg_intr_md.egress_port);
			} else if (hdr.geneve.isValid()) {
				external_mcast_ctr.count(eg_intr_md.egress_port);
			} else if (hdr.geneve.isValid() &&
			           hdr.geneve_opts.oxg_mcast.isValid() &&
			           hdr.geneve_opts.oxg_mcast.mcast_tag == MULTICAST_TAG_UNDERLAY) {
				underlay_mcast_ctr.count(eg_intr_md.egress_port);
			}
		} else {
			# non-multicast packets should bypass the egress
			# pipeline, so we would expect this to be 0.
			unicast_ctr.count(eg_intr_md.egress_port);
		}
	}
}

control EgressDeparser(
	packet_out pkt,
	inout sidecar_headers_t hdr,
	in sidecar_egress_meta_t meta,
	in egress_intrinsic_metadata_for_deparser_t eg_dprsr_md
) {
	Checksum() ipv4_checksum;

	apply {
		// We only need to recalculate the checksum if the packet is
		// modified in the case of replication to both external and
		// underlay multicast ports, as the TTL and hop limit
		// are decremented if packets headed toward external multicast
		// subscribers are decapped/stripped.
		if (meta.ipv4_checksum_recalc && hdr.inner_ipv4.isValid()) {
			hdr.inner_ipv4.hdr_checksum = ipv4_checksum.update({
				hdr.inner_ipv4.version, hdr.inner_ipv4.ihl, hdr.inner_ipv4.diffserv,
				hdr.inner_ipv4.total_len,
				hdr.inner_ipv4.identification,
				hdr.inner_ipv4.flags, hdr.inner_ipv4.frag_offset,
				hdr.inner_ipv4.ttl, hdr.inner_ipv4.protocol,
				hdr.inner_ipv4.src_addr,
				hdr.inner_ipv4.dst_addr
			});
		}

		pkt.emit(hdr);
	}
}

Pipeline(
	IngressParser(),
	Ingress(),
	IngressDeparser(),
	EgressParser(),
	Egress(),
	EgressDeparser()
) pipe;

Switch(pipe) main;<|MERGE_RESOLUTION|>--- conflicted
+++ resolved
@@ -107,7 +107,6 @@
 	DirectCounter<bit<32>>(CounterType_t.PACKETS_AND_BYTES) ipv4_ctr;
 	DirectCounter<bit<32>>(CounterType_t.PACKETS_AND_BYTES) ipv6_ctr;
 	Counter<bit<32>, PortId_t>(512, CounterType_t.PACKETS) drop_mcast_ctr;
-	Counter<bit<32>, bit<8>>(DROP_REASON_MAX, CounterType_t.PACKETS) drop_reason_ctr;
 	bit<16> mcast_scope;
 
 	action dropv4() {
@@ -184,7 +183,6 @@
 			if (meta.is_mcast && !meta.is_valid) {
 				drop_mcast();
 				drop_mcast_ctr.count(ig_intr_md.ingress_port);
-				drop_reason_ctr.count(meta.drop_reason);
 				return;
 			} else if (meta.is_mcast && meta.is_valid) {
 				// IPv4 Multicast Address Validation (RFC 1112, RFC 7042)
@@ -223,7 +221,6 @@
 			if (meta.is_mcast && !meta.is_valid) {
 				drop_mcast();
 				drop_mcast_ctr.count(ig_intr_md.ingress_port);
-				drop_reason_ctr.count(meta.drop_reason);
 				return;
 			} else if (meta.is_mcast && meta.is_valid) {
 				// Validate the IPv6 multicast MAC address format (RFC 2464,
@@ -240,7 +237,6 @@
 					hdr.ethernet.dst_mac[39:32] != 8w0x33) {
 						drop_mcast_with_reason(DROP_MULTICAST_INVALID_MAC);
 						drop_mcast_ctr.count(ig_intr_md.ingress_port);
-						drop_reason_ctr.count(meta.drop_reason);
 						return;
 				}
 
@@ -255,7 +251,6 @@
 					hdr.ethernet.dst_mac[7:0] != hdr.ipv6.dst_addr[7:0]) {
 						drop_mcast_with_reason(DROP_MULTICAST_INVALID_MAC);
 						drop_mcast_ctr.count(ig_intr_md.ingress_port);
-						drop_reason_ctr.count(meta.drop_reason);
 						return;
 				}
 			}
@@ -2147,11 +2142,7 @@
 		} else if (is_mcast == true) {
 			mcast_ctr.count(eg_intr_md.egress_port);
 
-<<<<<<< HEAD
-			if (!is_ipv6_mcast) {
-=======
 			if (is_link_local_ipv6_mcast) {
->>>>>>> ab1dc8b9
 				link_local_mcast_ctr.count(eg_intr_md.egress_port);
 			} else if (hdr.geneve.isValid()) {
 				external_mcast_ctr.count(eg_intr_md.egress_port);
