// This Source Code Form is subject to the terms of the Mozilla Public
// License, v. 2.0. If a copy of the MPL was not distributed with this
// file, You can obtain one at https://mozilla.org/MPL/2.0/
//
// Copyright 2025 Oxide Computer Company

//! Dendrite HTTP API types and endpoint functions.

use std::collections::BTreeMap;
use std::collections::HashMap;
use std::collections::HashSet;
use std::convert::TryFrom;
use std::net::{IpAddr, Ipv4Addr, Ipv6Addr, SocketAddr};
use std::sync::Arc;

use dpd_types::fault::Fault;
use dpd_types::link::LinkFsmCounters;
use dpd_types::link::LinkId;
use dpd_types::link::LinkUpCounter;
use dpd_types::mcast::MulticastGroupCreateEntry;
use dpd_types::mcast::MulticastGroupCreateExternalEntry;
use dpd_types::mcast::MulticastGroupResponse;
use dpd_types::mcast::MulticastGroupUpdateEntry;
use dpd_types::mcast::MulticastGroupUpdateExternalEntry;
use dpd_types::oxstats::OximeterMetadata;
use dpd_types::port_map::BackplaneLink;
use dpd_types::route::Ipv4Route;
use dpd_types::route::Ipv6Route;
use dpd_types::switch_identifiers::SwitchIdentifiers;
use dpd_types::switch_port::Led;
use dpd_types::switch_port::ManagementMode;
use dpd_types::transceivers::Transceiver;
use dropshot::ClientErrorStatusCode;
use dropshot::EmptyScanParams;
use dropshot::HttpError;
use dropshot::HttpResponseCreated;
use dropshot::HttpResponseDeleted;
use dropshot::HttpResponseOk;
use dropshot::HttpResponseUpdatedNoContent;
use dropshot::PaginationParams;
use dropshot::Path;
use dropshot::Query;
use dropshot::RequestContext;
use dropshot::ResultsPage;
use dropshot::TypedBody;
use dropshot::WhichPage;
use slog::{debug, error, info, o};
use transceiver_controller::Datapath;
use transceiver_controller::Monitors;

use crate::counters;
use crate::mcast;
use crate::oxstats;
use crate::rpw::Task;
use crate::switch_port::FixedSideDevice;
use crate::switch_port::LedState;
use crate::transceivers::PowerState;
use crate::types::DpdError;
use crate::{arp, loopback, nat, ports, route, Switch};
use common::nat::{Ipv4Nat, Ipv6Nat, NatTarget};
use common::network::MacAddr;
use common::ports::PortId;
use common::ports::QsfpPort;
use common::ports::{Ipv4Entry, Ipv6Entry, PortPrbsMode};
<<<<<<< HEAD
use dpd_api::*;
use dpd_types::views;
use oxnet::{IpNet, Ipv4Net, Ipv6Net};

type ApiServer = dropshot::HttpServer<Arc<Switch>>;

// Generate a 400 client error with the provided message.
fn client_error(message: impl ToString) -> HttpError {
    HttpError::for_client_error(
        None,
        ClientErrorStatusCode::BAD_REQUEST,
        message.to_string(),
    )
}
=======
use oxnet::{Ipv4Net, Ipv6Net};

type ApiServer = dropshot::HttpServer<Arc<Switch>>;

// Temporary module to provide an indent and avoid destroying blame.
mod imp {
    use super::*;

    /// Parameter used to create a port.
    #[derive(Clone, Debug, Deserialize, JsonSchema, Serialize)]
    pub struct PortCreateParams {
        /// The name of the port. This should be a string like `"3:0"`.
        pub name: String,
        /// The speed at which to configure the port.
        pub speed: PortSpeed,
        /// The forward error-correction scheme for the port.
        pub fec: PortFec,
    }

    /// Represents the free MAC channels on a single physical port.
    #[derive(Deserialize, Serialize, JsonSchema, Debug)]
    pub struct FreeChannels {
        /// The switch port.
        pub port_id: PortId,
        /// The Tofino connector for this port.
        ///
        /// This describes the set of electrical connections representing this port
        /// object, which are defined by the pinout and board design of the Sidecar.
        pub connector: String,
        /// The set of available channels (lanes) on this connector.
        pub channels: Vec<u8>,
    }

    /// Represents the mapping of an IP address to a MAC address.
    #[derive(Deserialize, Serialize, JsonSchema)]
    pub struct ArpEntry {
        /// A tag used to associate this entry with a client.
        pub tag: String,
        /// The IP address for the entry.
        pub ip: IpAddr,
        /// The MAC address to which `ip` maps.
        pub mac: MacAddr,
        /// The time the entry was updated
        pub update: String,
    }

    /// Represents a new or replacement mapping of a subnet to a single IPv4
    /// RouteTarget nexthop target.
    #[derive(Debug, Clone, Deserialize, Serialize, JsonSchema)]
    pub struct Ipv4RouteUpdate {
        /// Traffic destined for any address within the CIDR block is routed using
        /// this information.
        pub cidr: Ipv4Net,
        /// A single Route associated with this CIDR
        pub target: Ipv4Route,
        /// Should this route replace any existing route?  If a route exists and
        /// this parameter is false, then the call will fail.
        pub replace: bool,
    }

    /// Represents a new or replacement mapping of a subnet to a single IPv6
    /// RouteTarget nexthop target.
    #[derive(Debug, Clone, Deserialize, Serialize, JsonSchema)]
    pub struct Ipv6RouteUpdate {
        /// Traffic destined for any address within the CIDR block is routed using
        /// this information.
        pub cidr: Ipv6Net,
        /// A single RouteTarget associated with this CIDR
        pub target: Ipv6Route,
        /// Should this route replace any existing route?  If a route exists and
        /// this parameter is false, then the call will fail.
        pub replace: bool,
    }

    /// Represents all mappings of an IPv4 subnet to a its nexthop target(s).
    #[derive(Debug, Clone, Deserialize, Serialize, JsonSchema)]
    pub struct Ipv4Routes {
        /// Traffic destined for any address within the CIDR block is routed using
        /// this information.
        pub cidr: Ipv4Net,
        /// All RouteTargets associated with this CIDR
        pub targets: Vec<Ipv4Route>,
    }

    /// Represents all mappings of an IPv6 subnet to a its nexthop target(s).
    #[derive(Debug, Clone, Deserialize, Serialize, JsonSchema)]
    pub struct Ipv6Routes {
        /// Traffic destined for any address within the CIDR block is routed using
        /// this information.
        pub cidr: Ipv6Net,
        /// All RouteTargets associated with this CIDR
        pub targets: Vec<Ipv6Route>,
    }

    // Generate a 400 client error with the provided message.
    fn client_error(message: impl ToString) -> HttpError {
        HttpError::for_client_error(
            None,
            ClientErrorStatusCode::BAD_REQUEST,
            message.to_string(),
        )
    }

    #[derive(Deserialize, Serialize, JsonSchema)]
    struct Ipv6ArpParam {
        ip: Ipv6Addr,
    }
>>>>>>> 738c80d1

pub enum DpdApiImpl {}

impl DpdApi for DpdApiImpl {
    type Context = Arc<Switch>;

    async fn ndp_list(
        rqctx: RequestContext<Arc<Switch>>,
        query: Query<PaginationParams<EmptyScanParams, ArpToken>>,
    ) -> Result<HttpResponseOk<ResultsPage<ArpEntry>>, HttpError> {
        let switch: &Switch = rqctx.context();
        let pag_params = query.into_inner();
        let max = rqctx.page_limit(&pag_params)?.get();

        let previous = match &pag_params.page {
            WhichPage::First(..) => None,
            WhichPage::Next(ArpToken { ip }) => match ip {
                IpAddr::V6(ip) => Some(ip),
                IpAddr::V4(_) => {
                    return Err(DpdError::Invalid("bad token".into()).into())
                }
            },
        };

        let entries = match arp::get_range_ipv6(switch, previous, max) {
            Err(e) => return Err(e.into()),
            Ok(v) => v,
        };

        Ok(HttpResponseOk(ResultsPage::new(
            entries,
            &EmptyScanParams {},
            |e: &ArpEntry, _| ArpToken { ip: e.ip },
        )?))
    }

    async fn ndp_reset(
        rqctx: RequestContext<Arc<Switch>>,
    ) -> Result<HttpResponseUpdatedNoContent, HttpError> {
        let switch: &Switch = rqctx.context();

        match arp::reset_ipv6(switch) {
            Err(e) => Err(e.into()),
            _ => Ok(HttpResponseUpdatedNoContent()),
        }
    }

    async fn ndp_get(
        rqctx: RequestContext<Arc<Switch>>,
        path: Path<Ipv6ArpParam>,
    ) -> Result<HttpResponseOk<ArpEntry>, HttpError> {
        let switch: &Switch = rqctx.context();
        let ip = path.into_inner().ip;

        match arp::get_entry_ipv6(switch, ip) {
            Err(e) => Err(e.into()),
            Ok(entry) => Ok(HttpResponseOk(ArpEntry {
                tag: String::new(),
                ip: IpAddr::V6(ip),
                mac: entry.mac,
                update: entry.update.to_rfc3339(),
            })),
        }
    }

    async fn ndp_create(
        rqctx: RequestContext<Arc<Switch>>,
        update: TypedBody<ArpEntry>,
    ) -> Result<HttpResponseUpdatedNoContent, HttpError> {
        let switch: &Switch = rqctx.context();
        let entry = update.into_inner();
        let IpAddr::V6(ip) = entry.ip else {
            return Err(client_error("NDP entry must have an IPv6 address"));
        };
        match arp::add_entry_ipv6(switch, entry.tag, ip, entry.mac) {
            Err(e) => Err(e.into()),
            Ok(_) => Ok(HttpResponseUpdatedNoContent()),
        }
    }

    async fn ndp_delete(
        rqctx: RequestContext<Arc<Switch>>,
        path: Path<Ipv6ArpParam>,
    ) -> Result<HttpResponseDeleted, HttpError> {
        let switch: &Switch = rqctx.context();
        let ip = path.into_inner().ip;
        arp::delete_entry_ipv6(switch, ip)
            .map(|_| HttpResponseDeleted())
            .map_err(HttpError::from)
    }

    async fn arp_list(
        rqctx: RequestContext<Arc<Switch>>,
        query: Query<PaginationParams<EmptyScanParams, ArpToken>>,
    ) -> Result<HttpResponseOk<ResultsPage<ArpEntry>>, HttpError> {
        let switch: &Switch = rqctx.context();
        let pag_params = query.into_inner();
        let max = rqctx.page_limit(&pag_params)?.get();

        let previous = match &pag_params.page {
            WhichPage::First(..) => None,
            WhichPage::Next(ArpToken { ip }) => match ip {
                IpAddr::V6(_) => {
                    return Err(DpdError::Invalid("bad token".into()).into())
                }
                IpAddr::V4(ip) => Some(ip),
            },
        };

        let entries = match arp::get_range_ipv4(switch, previous, max) {
            Err(e) => return Err(e.into()),
            Ok(v) => v,
        };

        Ok(HttpResponseOk(ResultsPage::new(
            entries,
            &EmptyScanParams {},
            |e: &ArpEntry, _| ArpToken { ip: e.ip },
        )?))
    }

    async fn arp_reset(
        rqctx: RequestContext<Arc<Switch>>,
    ) -> Result<HttpResponseUpdatedNoContent, HttpError> {
        let switch: &Switch = rqctx.context();

        match arp::reset_ipv4(switch) {
            Err(e) => Err(e.into()),
            _ => Ok(HttpResponseUpdatedNoContent()),
        }
    }

    async fn arp_get(
        rqctx: RequestContext<Arc<Switch>>,
        path: Path<Ipv4ArpParam>,
    ) -> Result<HttpResponseOk<ArpEntry>, HttpError> {
        let switch: &Switch = rqctx.context();
        let ip = path.into_inner().ip;

        match arp::get_entry_ipv4(switch, ip) {
            Err(e) => Err(e.into()),
            Ok(entry) => Ok(HttpResponseOk(ArpEntry {
                tag: String::new(),
                ip: IpAddr::V4(ip),
                mac: entry.mac,
                update: entry.update.to_rfc3339(),
            })),
        }
    }

    async fn arp_create(
        rqctx: RequestContext<Arc<Switch>>,
        update: TypedBody<ArpEntry>,
    ) -> Result<HttpResponseUpdatedNoContent, HttpError> {
        let switch: &Switch = rqctx.context();
        let entry = update.into_inner();
        let IpAddr::V4(ip) = entry.ip else {
            return Err(client_error("ARP entry must have an IPv4 address"));
        };
        match arp::add_entry_ipv4(switch, entry.tag, ip, entry.mac) {
            Err(e) => Err(e.into()),
            Ok(_) => Ok(HttpResponseUpdatedNoContent()),
        }
    }

    async fn arp_delete(
        rqctx: RequestContext<Arc<Switch>>,
        path: Path<Ipv4ArpParam>,
    ) -> Result<HttpResponseDeleted, HttpError> {
        let switch: &Switch = rqctx.context();
        let ip = path.into_inner().ip;
        arp::delete_entry_ipv4(switch, ip)
            .map(|_| HttpResponseDeleted())
            .map_err(HttpError::from)
    }

<<<<<<< HEAD
    async fn route_ipv6_list(
=======
    #[derive(Deserialize, Serialize, JsonSchema)]
    struct RoutePathV4 {
        /// The IPv4 subnet in CIDR notation whose route entry is returned.
        cidr: Ipv4Net,
    }

    /// Represents a single subnet->target route entry
    #[derive(Deserialize, Serialize, JsonSchema)]
    struct RouteTargetIpv4Path {
        /// The subnet being routed
        cidr: Ipv4Net,
        /// The switch port to which packets should be sent
        port_id: PortId,
        /// The link to which packets should be sent
        link_id: LinkId,
        /// The next hop in the IPv4 route
        tgt_ip: Ipv4Addr,
    }

    #[derive(Deserialize, Serialize, JsonSchema)]
    struct RoutePathV6 {
        /// The IPv6 subnet in CIDR notation whose route entry is returned.
        cidr: Ipv6Net,
    }

    /// Represents a single subnet->target route entry
    #[derive(Deserialize, Serialize, JsonSchema)]
    struct RouteTargetIpv6Path {
        /// The subnet being routed
        cidr: Ipv6Net,
        /// The switch port to which packets should be sent
        port_id: PortId,
        /// The link to which packets should be sent
        link_id: LinkId,
        /// The next hop in the IPv4 route
        tgt_ip: Ipv6Addr,
    }

    /**
     * Represents a cursor into a paginated request for the contents of the
     * subnet routing table.  Because we don't (yet) support filtering or arbitrary
     * sorting, it is sufficient to track the last mac address reported.
     */
    #[derive(Deserialize, Serialize, JsonSchema)]
    struct Ipv4RouteToken {
        cidr: Ipv4Net,
    }
    #[derive(Deserialize, Serialize, JsonSchema)]
    struct Ipv6RouteToken {
        cidr: Ipv6Net,
    }

    /**
     * Fetch the configured IPv6 routes, mapping IPv6 CIDR blocks to the switch port
     * used for sending out that traffic, and optionally a gateway.
     */
    #[endpoint {
    method = GET,
    path = "/route/ipv6",
}]
    pub(super) async fn route_ipv6_list(
>>>>>>> 738c80d1
        rqctx: RequestContext<Arc<Switch>>,
        query: Query<PaginationParams<EmptyScanParams, Ipv6RouteToken>>,
    ) -> Result<HttpResponseOk<ResultsPage<Ipv6Routes>>, HttpError> {
        let switch: &Switch = rqctx.context();
        let pag_params = query.into_inner();
        let max = rqctx.page_limit(&pag_params)?.get();

        let previous = match &pag_params.page {
            WhichPage::First(..) => None,
            WhichPage::Next(Ipv6RouteToken { cidr }) => Some(*cidr),
        };

        route::get_range_ipv6(switch, previous, max)
            .await
            .map_err(HttpError::from)
            .and_then(|entries| {
                ResultsPage::new(
                    entries,
                    &EmptyScanParams {},
                    |e: &Ipv6Routes, _| Ipv6RouteToken { cidr: e.cidr },
                )
            })
            .map(HttpResponseOk)
    }

<<<<<<< HEAD
    async fn route_ipv6_get(
=======
    /**
     * Get a single IPv6 route, by its IPv6 CIDR block.
     */
    #[endpoint {
    method = GET,
    path = "/route/ipv6/{cidr}",
}]
    pub(super) async fn route_ipv6_get(
>>>>>>> 738c80d1
        rqctx: RequestContext<Arc<Switch>>,
        path: Path<RoutePathV6>,
    ) -> Result<HttpResponseOk<Vec<Ipv6Route>>, HttpError> {
        let switch: &Switch = rqctx.context();
        let cidr = path.into_inner().cidr;
        route::get_route_ipv6(switch, cidr)
            .await
            .map(HttpResponseOk)
            .map_err(HttpError::from)
    }

<<<<<<< HEAD
    async fn route_ipv6_add(
=======
    /**
     * Route an IPv6 subnet to a link and a nexthop gateway.
     *
     * This call can be used to create a new single-path route or to add new targets
     * to a multipath route.
     */
    #[endpoint {
    method = POST,
    path = "/route/ipv6",
}]
    pub(super) async fn route_ipv6_add(
>>>>>>> 738c80d1
        rqctx: RequestContext<Arc<Switch>>,
        update: TypedBody<Ipv6RouteUpdate>,
    ) -> Result<HttpResponseUpdatedNoContent, HttpError> {
        let switch: &Switch = rqctx.context();
        let route = update.into_inner();
        route::add_route_ipv6(switch, route.cidr, route.target)
            .await
            .map(|_| HttpResponseUpdatedNoContent())
            .map_err(HttpError::from)
    }

<<<<<<< HEAD
    async fn route_ipv6_set(
=======
    /**
     * Route an IPv6 subnet to a link and a nexthop gateway.
     *
     * This call can be used to create a new single-path route or to replace any
     * existing routes with a new single-path route.
     */
    #[endpoint {
    method = PUT,
    path = "/route/ipv6",
}]
    pub(super) async fn route_ipv6_set(
>>>>>>> 738c80d1
        rqctx: RequestContext<Arc<Switch>>,
        update: TypedBody<Ipv6RouteUpdate>,
    ) -> Result<HttpResponseUpdatedNoContent, HttpError> {
        let switch: &Switch = rqctx.context();
        let route = update.into_inner();
        route::set_route_ipv6(switch, route.cidr, route.target, route.replace)
            .await
            .map(|_| HttpResponseUpdatedNoContent())
            .map_err(HttpError::from)
    }

<<<<<<< HEAD
    async fn route_ipv6_delete(
=======
    /**
     * Remove an IPv6 route, by its IPv6 CIDR block.
     */
    #[endpoint {
    method = DELETE,
    path = "/route/ipv6/{cidr}",
}]
    pub(super) async fn route_ipv6_delete(
>>>>>>> 738c80d1
        rqctx: RequestContext<Arc<Switch>>,
        path: Path<RoutePathV6>,
    ) -> Result<HttpResponseDeleted, HttpError> {
        let switch: &Switch = rqctx.context();
        let cidr = path.into_inner().cidr;
        route::delete_route_ipv6(switch, cidr)
            .await
            .map(|_| HttpResponseDeleted())
            .map_err(HttpError::from)
    }
    /**
     * Remove a single target for the given IPv6 subnet
     */
    #[endpoint {
    method = DELETE,
    path = "/route/ipv6/{cidr}/{port_id}/{link_id}/{tgt_ip}",
}]
    pub(super) async fn route_ipv6_delete_target(
        rqctx: RequestContext<Arc<Switch>>,
        path: Path<RouteTargetIpv6Path>,
    ) -> Result<HttpResponseDeleted, HttpError> {
        let switch: &Switch = rqctx.context();
        let path = path.into_inner();
        let subnet = path.cidr;
        let port_id = path.port_id;
        let link_id = path.link_id;
        let tgt_ip = path.tgt_ip;
        route::delete_route_target_ipv6(
            switch, subnet, port_id, link_id, tgt_ip,
        )
        .await
        .map(|_| HttpResponseDeleted())
        .map_err(HttpError::from)
    }

<<<<<<< HEAD
    async fn route_ipv4_list(
=======
    /**
     * Fetch the configured IPv4 routes, mapping IPv4 CIDR blocks to the switch port
     * used for sending out that traffic, and optionally a gateway.
     */
    #[endpoint {
    method = GET,
    path = "/route/ipv4",
}]
    pub(super) async fn route_ipv4_list(
>>>>>>> 738c80d1
        rqctx: RequestContext<Arc<Switch>>,
        query: Query<PaginationParams<EmptyScanParams, Ipv4RouteToken>>,
    ) -> Result<HttpResponseOk<ResultsPage<Ipv4Routes>>, HttpError> {
        let switch: &Switch = rqctx.context();
        let pag_params = query.into_inner();
        let max = rqctx.page_limit(&pag_params)?.get();

        let previous = match &pag_params.page {
            WhichPage::First(..) => None,
            WhichPage::Next(Ipv4RouteToken { cidr }) => Some(*cidr),
        };

        route::get_range_ipv4(switch, previous, max)
            .await
            .map_err(HttpError::from)
            .and_then(|entries| {
                ResultsPage::new(
                    entries,
                    &EmptyScanParams {},
                    |e: &Ipv4Routes, _| Ipv4RouteToken { cidr: e.cidr },
                )
            })
            .map(HttpResponseOk)
    }

<<<<<<< HEAD
    async fn route_ipv4_get(
=======
    /**
     * Get the configured route for the given IPv4 subnet.
     */
    #[endpoint {
    method = GET,
    path = "/route/ipv4/{cidr}",
}]
    pub(super) async fn route_ipv4_get(
>>>>>>> 738c80d1
        rqctx: RequestContext<Arc<Switch>>,
        path: Path<RoutePathV4>,
    ) -> Result<HttpResponseOk<Vec<Ipv4Route>>, HttpError> {
        let switch: &Switch = rqctx.context();
        let cidr = path.into_inner().cidr;
        route::get_route_ipv4(switch, cidr)
            .await
            .map(HttpResponseOk)
            .map_err(HttpError::from)
    }

<<<<<<< HEAD
    async fn route_ipv4_add(
=======
    /**
     * Route an IPv4 subnet to a link and a nexthop gateway.
     *
     * This call can be used to create a new single-path route or to add new targets
     * to a multipath route.
     */
    #[endpoint {
    method = POST,
    path = "/route/ipv4",
}]
    pub(super) async fn route_ipv4_add(
>>>>>>> 738c80d1
        rqctx: RequestContext<Arc<Switch>>,
        update: TypedBody<Ipv4RouteUpdate>,
    ) -> Result<HttpResponseUpdatedNoContent, HttpError> {
        let switch: &Switch = rqctx.context();
        let route = update.into_inner();

        route::add_route_ipv4(switch, route.cidr, route.target)
            .await
            .map(|_| HttpResponseUpdatedNoContent())
            .map_err(HttpError::from)
    }

<<<<<<< HEAD
    async fn route_ipv4_set(
=======
    /**
     * Route an IPv4 subnet to a link and a nexthop gateway.
     *
     * This call can be used to create a new single-path route or to replace any
     * existing routes with a new single-path route.
     */
    #[endpoint {
    method = PUT,
    path = "/route/ipv4",
}]
    pub(super) async fn route_ipv4_set(
>>>>>>> 738c80d1
        rqctx: RequestContext<Arc<Switch>>,
        update: TypedBody<Ipv4RouteUpdate>,
    ) -> Result<HttpResponseUpdatedNoContent, HttpError> {
        let switch: &Switch = rqctx.context();
        let route = update.into_inner();
        route::set_route_ipv4(switch, route.cidr, route.target, route.replace)
            .await
            .map(|_| HttpResponseUpdatedNoContent())
            .map_err(HttpError::from)
    }

<<<<<<< HEAD
    async fn route_ipv4_delete(
=======
    /**
     * Remove all targets for the given subnet
     */
    #[endpoint {
    method = DELETE,
    path = "/route/ipv4/{cidr}",
}]
    pub(super) async fn route_ipv4_delete(
>>>>>>> 738c80d1
        rqctx: RequestContext<Arc<Switch>>,
        path: Path<RoutePathV4>,
    ) -> Result<HttpResponseDeleted, HttpError> {
        let switch: &Switch = rqctx.context();
        let cidr = path.into_inner().cidr;
        route::delete_route_ipv4(switch, cidr)
            .await
            .map(|_| HttpResponseDeleted())
            .map_err(HttpError::from)
    }
<<<<<<< HEAD

    async fn route_ipv4_delete_target(
=======
    /**
     * Remove a single target for the given IPv4 subnet
     */
    #[endpoint {
    method = DELETE,
    path = "/route/ipv4/{cidr}/{port_id}/{link_id}/{tgt_ip}",
}]
    pub(super) async fn route_ipv4_delete_target(
>>>>>>> 738c80d1
        rqctx: RequestContext<Arc<Switch>>,
        path: Path<RouteTargetIpv4Path>,
    ) -> Result<HttpResponseDeleted, HttpError> {
        let switch: &Switch = rqctx.context();
        let path = path.into_inner();
        let subnet = path.cidr;
        let port_id = path.port_id;
        let link_id = path.link_id;
        let tgt_ip = path.tgt_ip;
        route::delete_route_target_ipv4(
            switch, subnet, port_id, link_id, tgt_ip,
        )
        .await
        .map(|_| HttpResponseDeleted())
        .map_err(HttpError::from)
    }

    async fn port_list(
        rqctx: RequestContext<Arc<Switch>>,
    ) -> Result<HttpResponseOk<Vec<PortId>>, HttpError> {
        Ok(HttpResponseOk(
            rqctx
                .context()
                .switch_ports
                .port_map
                .port_ids()
                .copied()
                .collect(),
        ))
    }

    async fn channels_list(
        rqctx: RequestContext<Arc<Switch>>,
    ) -> Result<HttpResponseOk<Vec<FreeChannels>>, HttpError> {
        let switch: &Switch = rqctx.context();
        let avail = ports::get_avail(switch)?;
        let rval = avail
            .into_iter()
            .map(|(connector, channels)| {
                let port_id = switch
                    .switch_ports
                    .port_map
                    .connector_to_id(&connector)
                    .unwrap();
                FreeChannels {
                    port_id,
                    connector: match connector {
                        aal::Connector::CPU => String::from("CPU"),
                        aal::Connector::QSFP(x) => format!("{x}"),
                    },
                    channels,
                }
            })
            .collect();

        Ok(HttpResponseOk(rval))
    }

    async fn port_get(
        rqctx: RequestContext<Arc<Switch>>,
        path: Path<PortIdPathParams>,
    ) -> Result<HttpResponseOk<views::SwitchPort>, HttpError> {
        let switch = rqctx.context();
        let port_id = path.into_inner().port_id;
        Ok(HttpResponseOk(views::SwitchPort::from(
            &*switch
                .switch_ports
                .ports
                .get(&port_id)
                .ok_or_else(|| {
                    HttpError::from(DpdError::NoSuchSwitchPort { port_id })
                })?
                .lock()
                .await,
        )))
    }

    async fn management_mode_get(
        rqctx: RequestContext<Arc<Switch>>,
        path: Path<PortIdPathParams>,
    ) -> Result<HttpResponseOk<ManagementMode>, HttpError> {
        let switch = rqctx.context();
        let port_id = path.into_inner().port_id;
        switch
            .switch_ports
            .ports
            .get(&port_id)
            .ok_or_else(|| {
                HttpError::from(DpdError::NoSuchSwitchPort { port_id })
            })?
            .lock()
            .await
            .management_mode()
            .map(HttpResponseOk)
            .map_err(HttpError::from)
    }

    async fn management_mode_set(
        rqctx: RequestContext<Arc<Switch>>,
        path: Path<PortIdPathParams>,
        body: TypedBody<ManagementMode>,
    ) -> Result<HttpResponseUpdatedNoContent, HttpError> {
        let switch = rqctx.context();
        let port_id = path.into_inner().port_id;
        let mode = body.into_inner();

        let mut port = switch
            .switch_ports
            .ports
            .get(&port_id)
            .ok_or_else(|| {
                HttpError::from(DpdError::NoSuchSwitchPort { port_id })
            })?
            .lock()
            .await;

        // Cannot set the management mode while there are links.
        let links = switch.links.lock().unwrap();
        if !links.port_links(port_id).is_empty() {
            return Err(HttpError::for_bad_request(
                None,
                String::from(
                    "Cannot change port management mode while links exist",
                ),
            ));
        }

        port.set_management_mode(mode)
            .map(|_| HttpResponseUpdatedNoContent())
            .map_err(HttpError::from)
    }

    async fn led_get(
        rqctx: RequestContext<Arc<Switch>>,
        path: Path<PortIdPathParams>,
    ) -> Result<HttpResponseOk<Led>, HttpError> {
        let switch = rqctx.context();
        let port_id = path.into_inner().port_id;
        switch
            .get_led(port_id)
            .await
            .map(HttpResponseOk)
            .map_err(HttpError::from)
    }

    async fn led_set(
        rqctx: RequestContext<Arc<Switch>>,
        path: Path<PortIdPathParams>,
        body: TypedBody<LedState>,
    ) -> Result<HttpResponseUpdatedNoContent, HttpError> {
        let switch = rqctx.context();
        let port_id = path.into_inner().port_id;
        let state = body.into_inner();
        switch
            .set_led(port_id, state)
            .await
            .map(|_| HttpResponseUpdatedNoContent())
            .map_err(HttpError::from)
    }

    async fn backplane_map(
        rqctx: RequestContext<Arc<Switch>>,
    ) -> Result<HttpResponseOk<BTreeMap<PortId, BackplaneLink>>, HttpError>
    {
        let switch = rqctx.context();
        let port_map = &switch.switch_ports.port_map;
        Ok(HttpResponseOk(
            port_map
                .port_ids()
                .filter_map(|p| {
                    crate::switch_port::port_id_as_backplane_link(*p)
                        .map(|link| (*p, link))
                })
                .collect(),
        ))
    }

    async fn port_backplane_link(
        rqctx: RequestContext<Arc<Switch>>,
        path: Path<PortIdPathParams>,
    ) -> Result<HttpResponseOk<BackplaneLink>, HttpError> {
        let switch = rqctx.context();
        let port_map = &switch.switch_ports.port_map;
        let port_id = path.into_inner().port_id;
        if port_map.id_to_connector(&port_id).is_some() {
            Ok(HttpResponseOk(
                crate::switch_port::port_id_as_backplane_link(port_id).unwrap(),
            ))
        } else {
            Err(HttpError::from(DpdError::NoSuchSwitchPort { port_id }))
        }
    }

    async fn leds_list(
        rqctx: RequestContext<Arc<Switch>>,
    ) -> Result<HttpResponseOk<BTreeMap<PortId, Led>>, HttpError> {
        let switch = rqctx.context();
        switch
            .all_leds()
            .await
            .map(HttpResponseOk)
            .map_err(HttpError::from)
    }

    async fn led_set_auto(
        rqctx: RequestContext<Arc<Switch>>,
        path: Path<PortIdPathParams>,
    ) -> Result<HttpResponseUpdatedNoContent, HttpError> {
        let switch = rqctx.context();
        let port_id = path.into_inner().port_id;
        switch
            .set_led_auto(port_id)
            .await
            .map(|_| HttpResponseUpdatedNoContent())
            .map_err(HttpError::from)
    }

    async fn transceivers_list(
        rqctx: RequestContext<Arc<Switch>>,
    ) -> Result<HttpResponseOk<BTreeMap<PortId, Transceiver>>, HttpError> {
        let switch = rqctx.context();
        let mut out = BTreeMap::new();
        for (port_id, port) in switch.switch_ports.ports.iter() {
            let port = port.lock().await;
            if let Some(transceiver) =
                port.as_qsfp().and_then(|q| q.transceiver.as_ref()).cloned()
            {
                out.insert(*port_id, transceiver);
            }
        }
        Ok(HttpResponseOk(out))
    }

    async fn transceiver_get(
        rqctx: RequestContext<Arc<Switch>>,
        path: Path<PortIdPathParams>,
    ) -> Result<HttpResponseOk<Transceiver>, HttpError> {
        let switch = rqctx.context();
        let port_id = path.into_inner().port_id;
        match switch.switch_ports.ports.get(&port_id).as_ref() {
            None => Err(DpdError::NoSuchSwitchPort { port_id }.into()),
            Some(sp) => {
                let switch_port = sp.lock().await;
                match &switch_port.fixed_side {
                    FixedSideDevice::Qsfp { device, .. } => {
                        match device.transceiver.as_ref().cloned() {
                            Some(tr) => Ok(HttpResponseOk(tr)),
                            None => {
                                let PortId::Qsfp(qsfp_port) = port_id else {
                                    let msg = format!(
                                        "Expected port {port_id} to be a QSFP port!"
                                    );
                                    return Err(HttpError::for_internal_error(
                                        msg,
                                    ));
                                };
                                Err(DpdError::MissingTransceiver { qsfp_port }
                                    .into())
                            }
                        }
                    }
                    _ => Err(DpdError::NotAQsfpPort { port_id }.into()),
                }
            }
        }
    }

    async fn transceiver_reset(
        rqctx: RequestContext<Arc<Switch>>,
        path: Path<PortIdPathParams>,
    ) -> Result<HttpResponseUpdatedNoContent, HttpError> {
        let switch = rqctx.context();
        let qsfp_port = path_to_qsfp(path)?;
        switch
            .reset_transceiver(qsfp_port)
            .await
            .map(|_| HttpResponseUpdatedNoContent())
            .map_err(HttpError::from)
    }

    async fn transceiver_power_set(
        rqctx: RequestContext<Arc<Switch>>,
        path: Path<PortIdPathParams>,
        state: TypedBody<PowerState>,
    ) -> Result<HttpResponseUpdatedNoContent, HttpError> {
        let switch = rqctx.context();
        let qsfp_port = path_to_qsfp(path)?;
        let state = state.into_inner();
        switch
            .set_transceiver_power(qsfp_port, state)
            .await
            .map(|_| HttpResponseUpdatedNoContent())
            .map_err(HttpError::from)
    }

    async fn transceiver_power_get(
        rqctx: RequestContext<Arc<Switch>>,
        path: Path<PortIdPathParams>,
    ) -> Result<HttpResponseOk<PowerState>, HttpError> {
        let switch = rqctx.context();
        let qsfp_port = path_to_qsfp(path)?;
        switch
            .transceiver_power(qsfp_port)
            .await
            .map(HttpResponseOk)
            .map_err(HttpError::from)
    }

    async fn transceiver_monitors_get(
        rqctx: RequestContext<Arc<Switch>>,
        path: Path<PortIdPathParams>,
    ) -> Result<HttpResponseOk<Monitors>, HttpError> {
        let switch = rqctx.context();
        let qsfp_port = path_to_qsfp(path)?;
        switch
            .transceiver_monitors(qsfp_port)
            .await
            .map(HttpResponseOk)
            .map_err(HttpError::from)
    }

    async fn transceiver_datapath_get(
        rqctx: RequestContext<Arc<Switch>>,
        path: Path<PortIdPathParams>,
    ) -> Result<HttpResponseOk<Datapath>, HttpError> {
        let switch = rqctx.context();
        let qsfp_port = path_to_qsfp(path)?;
        switch
            .transceiver_datapath(qsfp_port)
            .await
            .map(HttpResponseOk)
            .map_err(HttpError::from)
    }

    async fn link_create(
        rqctx: RequestContext<Arc<Switch>>,
        path: Path<PortIdPathParams>,
        params: TypedBody<LinkCreate>,
    ) -> Result<HttpResponseCreated<LinkId>, HttpError> {
        let switch: &Switch = rqctx.context();
        let port_id = path.into_inner().port_id;
        let params = params.into_inner();
        switch
            .create_link(port_id, &params)
            .map(HttpResponseCreated)
            .map_err(|e| e.into())
    }

    async fn link_get(
        rqctx: RequestContext<Arc<Switch>>,
        path: Path<LinkPath>,
    ) -> Result<HttpResponseOk<views::Link>, HttpError> {
        let switch: &Switch = rqctx.context();
        let path = path.into_inner();
        switch
            .get_link(path.port_id, path.link_id)
            .map(HttpResponseOk)
            .map_err(|e| e.into())
    }

    async fn link_delete(
        rqctx: RequestContext<Arc<Switch>>,
        path: Path<LinkPath>,
    ) -> Result<HttpResponseDeleted, HttpError> {
        let switch: &Switch = rqctx.context();
        let path = path.into_inner();
        switch
            .delete_link(path.port_id, path.link_id)
            .map(|_| HttpResponseDeleted())
            .map_err(|e| e.into())
    }

    async fn link_list(
        rqctx: RequestContext<Arc<Switch>>,
        path: Path<PortIdPathParams>,
    ) -> Result<HttpResponseOk<Vec<views::Link>>, HttpError> {
        let switch = &rqctx.context();
        let port_id = path.into_inner().port_id;
        switch
            .list_links(port_id)
            .map(HttpResponseOk)
            .map_err(HttpError::from)
    }

    async fn link_list_all(
        rqctx: RequestContext<Arc<Switch>>,
        query: Query<LinkFilter>,
    ) -> Result<HttpResponseOk<Vec<views::Link>>, HttpError> {
        let switch = &rqctx.context();
        let filter = query.into_inner().filter;
        Ok(HttpResponseOk(switch.list_all_links(filter.as_deref())))
    }

    async fn link_enabled_get(
        rqctx: RequestContext<Arc<Switch>>,
        path: Path<LinkPath>,
    ) -> Result<HttpResponseOk<bool>, HttpError> {
        let switch: &Switch = rqctx.context();
        let path = path.into_inner();
        let port_id = path.port_id;
        let link_id = path.link_id;
        switch
            .link_enabled(port_id, link_id)
            .map(HttpResponseOk)
            .map_err(|e| e.into())
    }

    async fn link_enabled_set(
        rqctx: RequestContext<Arc<Switch>>,
        path: Path<LinkPath>,
        body: TypedBody<bool>,
    ) -> Result<HttpResponseUpdatedNoContent, HttpError> {
        let switch: &Switch = rqctx.context();
        let path = path.into_inner();
        let port_id = path.port_id;
        let link_id = path.link_id;
        let enabled = body.into_inner();
        switch
            .set_link_enabled(port_id, link_id, enabled)
            .map(|_| HttpResponseUpdatedNoContent())
            .map_err(|e| e.into())
    }

    async fn link_ipv6_enabled_get(
        rqctx: RequestContext<Arc<Switch>>,
        path: Path<LinkPath>,
    ) -> Result<HttpResponseOk<bool>, HttpError> {
        let switch: &Switch = rqctx.context();
        let path = path.into_inner();
        let port_id = path.port_id;
        let link_id = path.link_id;
        switch
            .link_ipv6_enabled(port_id, link_id)
            .map(HttpResponseOk)
            .map_err(|e| e.into())
    }

    async fn link_ipv6_enabled_set(
        rqctx: RequestContext<Arc<Switch>>,
        path: Path<LinkPath>,
        body: TypedBody<bool>,
    ) -> Result<HttpResponseUpdatedNoContent, HttpError> {
        let switch: &Switch = rqctx.context();
        let path = path.into_inner();
        let port_id = path.port_id;
        let link_id = path.link_id;
        let enabled = body.into_inner();
        switch
            .set_link_ipv6_enabled(port_id, link_id, enabled)
            .map(|_| HttpResponseUpdatedNoContent())
            .map_err(|e| e.into())
    }

    async fn link_kr_get(
        rqctx: RequestContext<Arc<Switch>>,
        path: Path<LinkPath>,
    ) -> Result<HttpResponseOk<bool>, HttpError> {
        let switch: &Switch = rqctx.context();
        let path = path.into_inner();
        let port_id = path.port_id;
        let link_id = path.link_id;
        switch
            .link_kr(port_id, link_id)
            .map(HttpResponseOk)
            .map_err(|e| e.into())
    }

    async fn link_kr_set(
        rqctx: RequestContext<Arc<Switch>>,
        path: Path<LinkPath>,
        body: TypedBody<bool>,
    ) -> Result<HttpResponseUpdatedNoContent, HttpError> {
        let switch: &Switch = rqctx.context();
        let path = path.into_inner();
        let port_id = path.port_id;
        let link_id = path.link_id;
        let kr = body.into_inner();
        switch
            .set_link_kr(port_id, link_id, kr)
            .map(|_| HttpResponseUpdatedNoContent())
            .map_err(|e| e.into())
    }

    async fn link_autoneg_get(
        rqctx: RequestContext<Arc<Switch>>,
        path: Path<LinkPath>,
    ) -> Result<HttpResponseOk<bool>, HttpError> {
        let switch: &Switch = rqctx.context();
        let path = path.into_inner();
        let port_id = path.port_id;
        let link_id = path.link_id;
        switch
            .link_autoneg(port_id, link_id)
            .map(HttpResponseOk)
            .map_err(|e| e.into())
    }

    async fn link_autoneg_set(
        rqctx: RequestContext<Arc<Switch>>,
        path: Path<LinkPath>,
        body: TypedBody<bool>,
    ) -> Result<HttpResponseUpdatedNoContent, HttpError> {
        let switch: &Switch = rqctx.context();
        let path = path.into_inner();
        let port_id = path.port_id;
        let link_id = path.link_id;
        let autoneg = body.into_inner();
        switch
            .set_link_autoneg(port_id, link_id, autoneg)
            .map(|_| HttpResponseUpdatedNoContent())
            .map_err(|e| e.into())
    }

    async fn link_prbs_set(
        rqctx: RequestContext<Arc<Switch>>,
        path: Path<LinkPath>,
        body: TypedBody<PortPrbsMode>,
    ) -> Result<HttpResponseUpdatedNoContent, HttpError> {
        let switch: &Switch = rqctx.context();
        let path = path.into_inner();
        let port_id = path.port_id;
        let link_id = path.link_id;
        let prbs = body.into_inner();
        switch
            .set_link_prbs(port_id, link_id, prbs)
            .map(|_| HttpResponseUpdatedNoContent())
            .map_err(|e| e.into())
    }

    async fn link_prbs_get(
        rqctx: RequestContext<Arc<Switch>>,
        path: Path<LinkPath>,
    ) -> Result<HttpResponseOk<PortPrbsMode>, HttpError> {
        let switch: &Switch = rqctx.context();
        let path = path.into_inner();
        let port_id = path.port_id;
        let link_id = path.link_id;
        switch
            .link_prbs(port_id, link_id)
            .map(HttpResponseOk)
            .map_err(|e| e.into())
    }

    async fn link_linkup_get(
        rqctx: RequestContext<Arc<Switch>>,
        path: Path<LinkPath>,
    ) -> Result<HttpResponseOk<bool>, HttpError> {
        let switch: &Switch = rqctx.context();
        let path = path.into_inner();
        let port_id = path.port_id;
        let link_id = path.link_id;
        switch
            .link_up(port_id, link_id)
            .map(HttpResponseOk)
            .map_err(|e| e.into())
    }

    async fn link_fault_get(
        rqctx: RequestContext<Arc<Switch>>,
        path: Path<LinkPath>,
    ) -> Result<HttpResponseOk<FaultCondition>, HttpError> {
        let switch: &Switch = rqctx.context();
        let path = path.into_inner();
        let port_id = path.port_id;
        let link_id = path.link_id;
        switch
            .link_get_fault(port_id, link_id)
            .map(|fault| HttpResponseOk(FaultCondition { fault }))
            .map_err(|e| e.into())
    }

    async fn link_fault_clear(
        rqctx: RequestContext<Arc<Switch>>,
        path: Path<LinkPath>,
    ) -> Result<HttpResponseDeleted, HttpError> {
        let switch: &Switch = rqctx.context();
        let path = path.into_inner();
        let port_id = path.port_id;
        let link_id = path.link_id;
        switch
            .link_clear_fault(port_id, link_id)
            .map(|_| HttpResponseDeleted())
            .map_err(|e| e.into())
    }

    async fn link_fault_inject(
        rqctx: RequestContext<Arc<Switch>>,
        path: Path<LinkPath>,
        entry: TypedBody<String>,
    ) -> Result<HttpResponseUpdatedNoContent, HttpError> {
        let switch: &Switch = rqctx.context();
        let path = path.into_inner();
        let port_id = path.port_id;
        let link_id = path.link_id;
        let entry = entry.into_inner();
        switch
            .link_set_fault(
                port_id,
                link_id,
                Fault::Injected(entry.to_string()),
            )
            .map(|_| HttpResponseUpdatedNoContent())
            .map_err(|e| e.into())
    }

    async fn link_ipv4_list(
        rqctx: RequestContext<Arc<Switch>>,
        path: Path<LinkPath>,
        query: Query<PaginationParams<EmptyScanParams, Ipv4Token>>,
    ) -> Result<HttpResponseOk<ResultsPage<Ipv4Entry>>, HttpError> {
        let switch: &Switch = rqctx.context();
        let path = path.into_inner();
        let port_id = path.port_id;
        let link_id = path.link_id;
        let pagination = query.into_inner();
        let Ok(limit) = usize::try_from(rqctx.page_limit(&pagination)?.get())
        else {
            return Err(
                DpdError::Invalid("Invalid page limit".to_string()).into()
            );
        };
        let addr = match &pagination.page {
            WhichPage::First(..) => None,
            WhichPage::Next(Ipv4Token { ip }) => Some(*ip),
        };
        let entries =
            switch.list_ipv4_addresses(port_id, link_id, addr, limit)?;
        ResultsPage::new(
            entries,
            &EmptyScanParams {},
            |entry: &Ipv4Entry, _| Ipv4Token { ip: entry.addr },
        )
        .map(HttpResponseOk)
    }

    async fn link_ipv4_create(
        rqctx: RequestContext<Arc<Switch>>,
        path: Path<LinkPath>,
        entry: TypedBody<Ipv4Entry>,
    ) -> Result<HttpResponseUpdatedNoContent, HttpError> {
        let switch: &Switch = rqctx.context();
        let path = path.into_inner();
        let port_id = path.port_id;
        let link_id = path.link_id;
        let entry = entry.into_inner();
        switch
            .create_ipv4_address(port_id, link_id, entry)
            .map(|_| HttpResponseUpdatedNoContent())
            .map_err(|e| e.into())
    }

    async fn link_ipv4_reset(
        rqctx: RequestContext<Arc<Switch>>,
        path: Path<LinkPath>,
    ) -> Result<HttpResponseUpdatedNoContent, HttpError> {
        let switch: &Switch = rqctx.context();
        let path = path.into_inner();
        let port_id = path.port_id;
        let link_id = path.link_id;
        switch
            .reset_ipv4_addresses(port_id, link_id)
            .map(|_| HttpResponseUpdatedNoContent())
            .map_err(|e| e.into())
    }

    async fn link_ipv4_delete(
        rqctx: RequestContext<Arc<Switch>>,
        path: Path<LinkIpv4Path>,
    ) -> Result<HttpResponseDeleted, HttpError> {
        let switch: &Switch = rqctx.context();
        let path = path.into_inner();
        let port_id = path.port_id;
        let link_id = path.link_id;
        let address = path.address;
        switch
            .delete_ipv4_address(port_id, link_id, address)
            .map(|_| HttpResponseDeleted())
            .map_err(|e| e.into())
    }

    async fn link_ipv6_list(
        rqctx: RequestContext<Arc<Switch>>,
        path: Path<LinkPath>,
        query: Query<PaginationParams<EmptyScanParams, Ipv6Token>>,
    ) -> Result<HttpResponseOk<ResultsPage<Ipv6Entry>>, HttpError> {
        let switch: &Switch = rqctx.context();
        let path = path.into_inner();
        let port_id = path.port_id;
        let link_id = path.link_id;
        let pagination = query.into_inner();
        let Ok(limit) = usize::try_from(rqctx.page_limit(&pagination)?.get())
        else {
            return Err(
                DpdError::Invalid("Invalid page limit".to_string()).into()
            );
        };
        let addr = match &pagination.page {
            WhichPage::First(..) => None,
            WhichPage::Next(Ipv6Token { ip }) => Some(*ip),
        };
        let entries =
            switch.list_ipv6_addresses(port_id, link_id, addr, limit)?;
        ResultsPage::new(
            entries,
            &EmptyScanParams {},
            |entry: &Ipv6Entry, _| Ipv6Token { ip: entry.addr },
        )
        .map(HttpResponseOk)
    }

    async fn link_ipv6_create(
        rqctx: RequestContext<Arc<Switch>>,
        path: Path<LinkPath>,
        entry: TypedBody<Ipv6Entry>,
    ) -> Result<HttpResponseUpdatedNoContent, HttpError> {
        let switch: &Switch = rqctx.context();
        let path = path.into_inner();
        let port_id = path.port_id;
        let link_id = path.link_id;
        let entry = entry.into_inner();
        switch
            .create_ipv6_address(port_id, link_id, entry)
            .map(|_| HttpResponseUpdatedNoContent())
            .map_err(|e| e.into())
    }

    async fn link_ipv6_reset(
        rqctx: RequestContext<Arc<Switch>>,
        path: Path<LinkPath>,
    ) -> Result<HttpResponseUpdatedNoContent, HttpError> {
        let switch: &Switch = rqctx.context();
        let path = path.into_inner();
        let port_id = path.port_id;
        let link_id = path.link_id;
        switch
            .reset_ipv6_addresses(port_id, link_id)
            .map(|_| HttpResponseUpdatedNoContent())
            .map_err(|e| e.into())
    }

    async fn link_ipv6_delete(
        rqctx: RequestContext<Arc<Switch>>,
        path: Path<LinkIpv6Path>,
    ) -> Result<HttpResponseDeleted, HttpError> {
        let switch: &Switch = rqctx.context();
        let path = path.into_inner();
        let port_id = path.port_id;
        let link_id = path.link_id;
        let address = path.address;
        switch
            .delete_ipv6_address(port_id, link_id, address)
            .map(|_| HttpResponseDeleted())
            .map_err(|e| e.into())
    }

    async fn link_mac_get(
        rqctx: RequestContext<Arc<Switch>>,
        path: Path<LinkPath>,
    ) -> Result<HttpResponseOk<MacAddr>, HttpError> {
        let switch: &Switch = rqctx.context();
        let path = path.into_inner();
        let port_id = path.port_id;
        let link_id = path.link_id;
        switch
            .link_mac_address(port_id, link_id)
            .map(HttpResponseOk)
            .map_err(|e| e.into())
    }

    async fn link_mac_set(
        rqctx: RequestContext<Arc<Switch>>,
        path: Path<LinkPath>,
        body: TypedBody<MacAddr>,
    ) -> Result<HttpResponseUpdatedNoContent, HttpError> {
        let switch: &Switch = rqctx.context();
        let path = path.into_inner();
        let port_id = path.port_id;
        let link_id = path.link_id;
        let mac = body.into_inner();
        switch
            .set_link_mac_address(port_id, link_id, mac)
            .map(|_| HttpResponseUpdatedNoContent())
            .map_err(|e| e.into())
    }

    async fn link_nat_only_get(
        rqctx: RequestContext<Arc<Switch>>,
        path: Path<LinkPath>,
    ) -> Result<HttpResponseOk<bool>, HttpError> {
        let switch: &Switch = rqctx.context();
        let path = path.into_inner();
        let port_id = path.port_id;
        let link_id = path.link_id;
        switch
            .link_nat_only(port_id, link_id)
            .map(HttpResponseOk)
            .map_err(|e| e.into())
    }

    async fn link_nat_only_set(
        rqctx: RequestContext<Arc<Switch>>,
        path: Path<LinkPath>,
        body: TypedBody<bool>,
    ) -> Result<HttpResponseUpdatedNoContent, HttpError> {
        let switch: &Switch = rqctx.context();
        let path = path.into_inner();
        let port_id = path.port_id;
        let link_id = path.link_id;
        let nat_only = body.into_inner();
        switch
            .set_link_nat_only(port_id, link_id, nat_only)
            .map(|_| HttpResponseUpdatedNoContent())
            .map_err(|e| e.into())
    }

    async fn link_history_get(
        rqctx: RequestContext<Arc<Switch>>,
        path: Path<LinkPath>,
    ) -> Result<HttpResponseOk<views::LinkHistory>, HttpError> {
        let switch: &Switch = rqctx.context();
        let path = path.into_inner();
        let port_id = path.port_id;
        let link_id = path.link_id;
        switch
            .link_history_get(port_id, link_id)
            .map(HttpResponseOk)
            .map_err(|e| e.into())
    }

    async fn loopback_ipv4_list(
        rqctx: RequestContext<Arc<Switch>>,
    ) -> Result<HttpResponseOk<Vec<Ipv4Entry>>, HttpError> {
        let switch: &Switch = rqctx.context();
        let addrs = match switch.loopback.lock() {
            Ok(loopback_data) => {
                loopback_data.v4_addrs.iter().cloned().collect()
            }
            Err(e) => return Err(HttpError::for_internal_error(e.to_string())),
        };
        Ok(HttpResponseOk(addrs))
    }

    async fn loopback_ipv4_create(
        rqctx: RequestContext<Arc<Switch>>,
        val: TypedBody<Ipv4Entry>,
    ) -> Result<HttpResponseUpdatedNoContent, HttpError> {
        let switch: &Switch = rqctx.context();
        let addr = val.into_inner();

        loopback::add_loopback_ipv4(switch, &addr)?;

        Ok(HttpResponseUpdatedNoContent {})
    }

    async fn loopback_ipv4_delete(
        rqctx: RequestContext<Arc<Switch>>,
        path: Path<LoopbackIpv4Path>,
    ) -> Result<HttpResponseDeleted, HttpError> {
        let switch: &Switch = rqctx.context();
        let addr = path.into_inner();
        loopback::delete_loopback_ipv4(switch, &addr.ipv4)
            .map(|_| HttpResponseDeleted())
            .map_err(HttpError::from)
    }

    async fn loopback_ipv6_list(
        rqctx: RequestContext<Arc<Switch>>,
    ) -> Result<HttpResponseOk<Vec<Ipv6Entry>>, HttpError> {
        let switch: &Switch = rqctx.context();
        let addrs = match switch.loopback.lock() {
            Ok(loopback_data) => {
                loopback_data.v6_addrs.iter().cloned().collect()
            }
            Err(e) => return Err(HttpError::for_internal_error(e.to_string())),
        };
        Ok(HttpResponseOk(addrs))
    }

    async fn loopback_ipv6_create(
        rqctx: RequestContext<Arc<Switch>>,
        val: TypedBody<Ipv6Entry>,
    ) -> Result<HttpResponseUpdatedNoContent, HttpError> {
        let switch: &Switch = rqctx.context();
        let addr = val.into_inner();

        loopback::add_loopback_ipv6(switch, &addr)?;

        Ok(HttpResponseUpdatedNoContent {})
    }

    async fn loopback_ipv6_delete(
        rqctx: RequestContext<Arc<Switch>>,
        path: Path<LoopbackIpv6Path>,
    ) -> Result<HttpResponseDeleted, HttpError> {
        let switch: &Switch = rqctx.context();
        let addr = path.into_inner();
        loopback::delete_loopback_ipv6(switch, &addr.ipv6)
            .map(|_| HttpResponseDeleted())
            .map_err(HttpError::from)
    }

    async fn nat_ipv6_addresses_list(
        rqctx: RequestContext<Arc<Switch>>,
        query: Query<PaginationParams<EmptyScanParams, Ipv6Token>>,
    ) -> Result<HttpResponseOk<ResultsPage<Ipv6Addr>>, HttpError> {
        let switch: &Switch = rqctx.context();
        let pag_params = query.into_inner();
        let max = rqctx.page_limit(&pag_params)?.get();

        let last_addr = match &pag_params.page {
            WhichPage::First(..) => None,
            WhichPage::Next(Ipv6Token { ip }) => Some(*ip),
        };

        let entries = nat::get_ipv6_addrs_range(
            switch,
            last_addr,
            usize::try_from(max).expect("invalid usize"),
        );

        Ok(HttpResponseOk(ResultsPage::new(
            entries,
            &EmptyScanParams {},
            |ip: &Ipv6Addr, _| Ipv6Token { ip: *ip },
        )?))
    }

    async fn nat_ipv6_list(
        rqctx: RequestContext<Arc<Switch>>,
        path: Path<NatIpv6Path>,
        query: Query<PaginationParams<EmptyScanParams, NatToken>>,
    ) -> Result<HttpResponseOk<ResultsPage<Ipv6Nat>>, HttpError> {
        let switch: &Switch = rqctx.context();
        let params = path.into_inner();
        let pag_params = query.into_inner();
        let max = rqctx.page_limit(&pag_params)?.get();
        let port = match &pag_params.page {
            WhichPage::First(..) => None,
            WhichPage::Next(NatToken { port }) => Some(*port),
        };

        let entries = nat::get_ipv6_mappings_range(
            switch,
            params.ipv6,
            port,
            usize::try_from(max).expect("invalid usize"),
        );

        Ok(HttpResponseOk(ResultsPage::new(
            entries,
            &EmptyScanParams {},
            |e: &Ipv6Nat, _| NatToken { port: e.low },
        )?))
    }

    async fn nat_ipv6_get(
        rqctx: RequestContext<Arc<Switch>>,
        path: Path<NatIpv6PortPath>,
    ) -> Result<HttpResponseOk<NatTarget>, HttpError> {
        let switch: &Switch = rqctx.context();
        let params = path.into_inner();
        match nat::get_ipv6_mapping(switch, params.ipv6, params.low, params.low)
        {
            Ok(tgt) => Ok(HttpResponseOk(tgt)),
            Err(e) => Err(e.into()),
        }
    }

    async fn nat_ipv6_create(
        rqctx: RequestContext<Arc<Switch>>,
        path: Path<NatIpv6RangePath>,
        target: TypedBody<NatTarget>,
    ) -> Result<HttpResponseUpdatedNoContent, HttpError> {
        let switch: &Switch = rqctx.context();
        let params = path.into_inner();
        match nat::set_ipv6_mapping(
            switch,
            params.ipv6,
            params.low,
            params.high,
            target.into_inner(),
        ) {
            Ok(_) => Ok(HttpResponseUpdatedNoContent()),
            Err(e) => Err(e.into()),
        }
    }

    async fn nat_ipv6_delete(
        rqctx: RequestContext<Arc<Switch>>,
        path: Path<NatIpv6PortPath>,
    ) -> Result<HttpResponseDeleted, HttpError> {
        let switch: &Switch = rqctx.context();
        let params = path.into_inner();
        nat::clear_ipv6_mapping(switch, params.ipv6, params.low, params.low)
            .map(|_| HttpResponseDeleted())
            .map_err(HttpError::from)
    }

    async fn nat_ipv6_reset(
        rqctx: RequestContext<Arc<Switch>>,
    ) -> Result<HttpResponseUpdatedNoContent, HttpError> {
        let switch: &Switch = rqctx.context();

        match nat::reset_ipv6(switch) {
            Ok(_) => Ok(HttpResponseUpdatedNoContent()),
            Err(e) => Err(e.into()),
        }
    }

    async fn nat_ipv4_addresses_list(
        rqctx: RequestContext<Arc<Switch>>,
        query: Query<PaginationParams<EmptyScanParams, Ipv4Token>>,
    ) -> Result<HttpResponseOk<ResultsPage<Ipv4Addr>>, HttpError> {
        let switch: &Switch = rqctx.context();
        let pag_params = query.into_inner();
        let max = rqctx.page_limit(&pag_params)?.get();

        let last_addr = match &pag_params.page {
            WhichPage::First(..) => None,
            WhichPage::Next(Ipv4Token { ip }) => Some(*ip),
        };

        let entries = nat::get_ipv4_addrs_range(
            switch,
            last_addr,
            usize::try_from(max).expect("invalid usize"),
        );

        Ok(HttpResponseOk(ResultsPage::new(
            entries,
            &EmptyScanParams {},
            |ip: &Ipv4Addr, _| Ipv4Token { ip: *ip },
        )?))
    }

    async fn nat_ipv4_list(
        rqctx: RequestContext<Arc<Switch>>,
        path: Path<NatIpv4Path>,
        query: Query<PaginationParams<EmptyScanParams, NatToken>>,
    ) -> Result<HttpResponseOk<ResultsPage<Ipv4Nat>>, HttpError> {
        let switch: &Switch = rqctx.context();
        let params = path.into_inner();
        let pag_params = query.into_inner();
        let max = rqctx.page_limit(&pag_params)?.get();

        let port = match &pag_params.page {
            WhichPage::First(..) => None,
            WhichPage::Next(NatToken { port }) => Some(*port),
        };

        let entries = nat::get_ipv4_mappings_range(
            switch,
            params.ipv4,
            port,
            usize::try_from(max).expect("invalid usize"),
        );

        Ok(HttpResponseOk(ResultsPage::new(
            entries,
            &EmptyScanParams {},
            |e: &Ipv4Nat, _| NatToken { port: e.low },
        )?))
    }

    async fn nat_ipv4_get(
        rqctx: RequestContext<Arc<Switch>>,
        path: Path<NatIpv4PortPath>,
    ) -> Result<HttpResponseOk<NatTarget>, HttpError> {
        let switch: &Switch = rqctx.context();
        let params = path.into_inner();
        match nat::get_ipv4_mapping(switch, params.ipv4, params.low, params.low)
        {
            Ok(tgt) => Ok(HttpResponseOk(tgt)),
            Err(e) => Err(e.into()),
        }
    }

    async fn nat_ipv4_create(
        rqctx: RequestContext<Arc<Switch>>,
        path: Path<NatIpv4RangePath>,
        target: TypedBody<NatTarget>,
    ) -> Result<HttpResponseUpdatedNoContent, HttpError> {
        let switch: &Switch = rqctx.context();
        let params = path.into_inner();
        match nat::set_ipv4_mapping(
            switch,
            params.ipv4,
            params.low,
            params.high,
            target.into_inner(),
        ) {
            Ok(_) => Ok(HttpResponseUpdatedNoContent()),
            Err(e) => Err(e.into()),
        }
    }

    async fn nat_ipv4_delete(
        rqctx: RequestContext<Arc<Switch>>,
        path: Path<NatIpv4PortPath>,
    ) -> Result<HttpResponseDeleted, HttpError> {
        let switch: &Switch = rqctx.context();
        let params = path.into_inner();
        nat::clear_ipv4_mapping(switch, params.ipv4, params.low, params.low)
            .map(|_| HttpResponseDeleted())
            .map_err(HttpError::from)
    }

    async fn nat_ipv4_reset(
        rqctx: RequestContext<Arc<Switch>>,
    ) -> Result<HttpResponseUpdatedNoContent, HttpError> {
        let switch: &Switch = rqctx.context();

        match nat::reset_ipv4(switch) {
            Ok(_) => Ok(HttpResponseUpdatedNoContent()),
            Err(e) => Err(e.into()),
        }
    }

    async fn reset_all_tagged(
        rqctx: RequestContext<Arc<Switch>>,
        path: Path<TagPath>,
    ) -> Result<HttpResponseUpdatedNoContent, HttpError> {
        let switch: &Switch = rqctx.context();
        let tag = path.into_inner().tag;

        debug!(switch.log, "resetting settings tagged with {}", tag);

        arp::reset_ipv4_tag(switch, &tag);
        arp::reset_ipv6_tag(switch, &tag);
        route::reset_ipv4_tag(switch, &tag).await;
        route::reset_ipv6_tag(switch, &tag).await;
        switch
            .clear_link_addresses(Some(&tag))
            .map(|_| HttpResponseUpdatedNoContent())
            .map_err(|e| e.into())
    }

    async fn reset_all(
        rqctx: RequestContext<Arc<Switch>>,
    ) -> Result<HttpResponseUpdatedNoContent, HttpError> {
        let switch: &Switch = rqctx.context();

        let mut err = None;

        if let Err(e) = arp::reset_ipv4(switch) {
            error!(switch.log, "failed to reset ipv4 arp table: {:?}", e);
            err = Some(e);
        }
        if let Err(e) = arp::reset_ipv6(switch) {
            error!(switch.log, "failed to reset ipv6 arp table: {:?}", e);
            err = Some(e);
        }
        if let Err(e) = route::reset(switch).await {
            error!(switch.log, "failed to reset route data: {:?}", e);
            err = Some(e);
        }
        if let Err(e) = switch.clear_link_state() {
            error!(switch.log, "failed to clear all link state: {:?}", e);
            err = Some(e);
        }
        if let Err(e) = nat::reset_ipv4(switch) {
            error!(switch.log, "failed to reset ipv4 nat table: {:?}", e);
            err = Some(e);
        }
        if let Err(e) = nat::reset_ipv6(switch) {
            error!(switch.log, "failed to reset ipv6 nat table: {:?}", e);
            err = Some(e);
        }
        if let Err(e) = mcast::reset(switch) {
            error!(switch.log, "failed to reset multicast state: {:?}", e);
            err = Some(e);
        }

        match err {
            Some(e) => Err(e.into()),
            None => Ok(HttpResponseUpdatedNoContent()),
        }
    }

    async fn link_up_counters_list(
        rqctx: RequestContext<Arc<Switch>>,
    ) -> Result<HttpResponseOk<Vec<LinkUpCounter>>, HttpError> {
        let switch: &Switch = rqctx.context();
        Ok(HttpResponseOk(
            switch.get_linkup_counters_all().into_iter().collect(),
        ))
    }

    async fn link_up_counters_get(
        rqctx: RequestContext<Arc<Switch>>,
        path: Path<LinkPath>,
    ) -> Result<HttpResponseOk<LinkUpCounter>, HttpError> {
        let switch: &Switch = rqctx.context();
        let path = path.into_inner();
        let port_id = path.port_id;
        let link_id = path.link_id;
        switch
            .get_linkup_counters(port_id, link_id)
            .map(HttpResponseOk)
            .map_err(|e| e.into())
    }

    async fn link_fsm_counters_get(
        rqctx: RequestContext<Arc<Switch>>,
        path: Path<LinkPath>,
    ) -> Result<HttpResponseOk<LinkFsmCounters>, HttpError> {
        let switch: &Switch = rqctx.context();
        let path = path.into_inner();
        let port_id = path.port_id;
        let link_id = path.link_id;
        switch
            .get_fsm_counters(port_id, link_id)
            .map(HttpResponseOk)
            .map_err(|e| e.into())
    }

    async fn build_info(
        _rqctx: RequestContext<Arc<Switch>>,
    ) -> Result<HttpResponseOk<BuildInfo>, HttpError> {
        Ok(HttpResponseOk(build_info()))
    }

    async fn dpd_version(
        _rqctx: RequestContext<Arc<Switch>>,
    ) -> Result<HttpResponseOk<String>, HttpError> {
        Ok(HttpResponseOk(crate::version::version()))
    }

    async fn dpd_uptime(
        rqctx: RequestContext<Arc<Switch>>,
    ) -> Result<HttpResponseOk<i64>, HttpError> {
        let switch: &Switch = rqctx.context();

        let uptime =
            chrono::Utc::now().timestamp() - switch.start_time.timestamp();
        Ok(HttpResponseOk(uptime))
    }

    async fn oximeter_collect_meta_endpoint(
        rqctx: RequestContext<Arc<Switch>>,
    ) -> Result<HttpResponseOk<Option<OximeterMetadata>>, HttpError> {
        let switch: &Switch = rqctx.context();
        Ok(HttpResponseOk(oxstats::oximeter_meta(switch)))
    }

    async fn port_settings_apply(
        rqctx: RequestContext<Arc<Switch>>,
        path: Path<PortIdPathParams>,
        query: Query<PortSettingsTag>,
        body: TypedBody<PortSettings>,
    ) -> Result<HttpResponseOk<PortSettings>, HttpError> {
        let switch = rqctx.context();
        let path = path.into_inner();
        let query = query.into_inner();
        let port_id = path.port_id;
        let settings = body.into_inner();

        switch
            .apply_port_settings(port_id, settings, query.tag)
            .await
            .map(HttpResponseOk)
            .map_err(HttpError::from)
    }

    async fn port_settings_clear(
        rqctx: RequestContext<Arc<Switch>>,
        path: Path<PortIdPathParams>,
        query: Query<PortSettingsTag>,
    ) -> Result<HttpResponseOk<PortSettings>, HttpError> {
        let switch = rqctx.context();
        let path = path.into_inner();
        let query = query.into_inner();
        let port_id = path.port_id;

        switch
            .clear_port_settings(port_id, query.tag)
            .await
            .map(HttpResponseOk)
            .map_err(HttpError::from)
    }

    async fn port_settings_get(
        rqctx: RequestContext<Arc<Switch>>,
        path: Path<PortIdPathParams>,
        query: Query<PortSettingsTag>,
    ) -> Result<HttpResponseOk<PortSettings>, HttpError> {
        let switch = rqctx.context();
        let path = path.into_inner();
        let query = query.into_inner();
        let port_id = path.port_id;

        switch
            .get_port_settings(port_id, query.tag)
            .await
            .map(HttpResponseOk)
            .map_err(HttpError::from)
    }

    async fn switch_identifiers(
        rqctx: RequestContext<Arc<Switch>>,
    ) -> Result<HttpResponseOk<SwitchIdentifiers>, HttpError> {
        let switch = &rqctx.context();
        let idents = switch.identifiers.lock().unwrap();
        idents
            .clone()
            .ok_or(HttpError::from(DpdError::NoSwitchIdentifiers))
            .map(HttpResponseOk)
    }

    async fn tfport_data(
        rqctx: RequestContext<Arc<Switch>>,
    ) -> Result<HttpResponseOk<Vec<views::TfportData>>, HttpError> {
        let switch = &rqctx.context();
        Ok(HttpResponseOk(switch.all_tfport_data()))
    }

    async fn ipv4_nat_generation(
        rqctx: RequestContext<Arc<Switch>>,
    ) -> Result<HttpResponseOk<i64>, HttpError> {
        let switch = rqctx.context();

        Ok(HttpResponseOk(nat::get_ipv4_nat_generation(switch)))
    }

    async fn ipv4_nat_trigger_update(
        rqctx: RequestContext<Arc<Switch>>,
    ) -> Result<HttpResponseOk<()>, HttpError> {
        let switch = rqctx.context();

        match switch.workflow_server.trigger(Task::Ipv4Nat) {
            Ok(_) => Ok(HttpResponseOk(())),
            Err(e) => {
                error!(rqctx.log, "unable to trigger rpw"; "error" => ?e);
                Err(DpdError::Other("RPW Trigger Failure".to_string()).into())
            }
        }
    }

    async fn table_list(
        rqctx: RequestContext<Arc<Switch>>,
    ) -> Result<HttpResponseOk<Vec<String>>, HttpError> {
        let switch: &Switch = rqctx.context();
        Ok(HttpResponseOk(crate::table::list(switch)))
    }

    async fn table_dump(
        rqctx: RequestContext<Arc<Switch>>,
        path: Path<TableParam>,
    ) -> Result<HttpResponseOk<views::Table>, HttpError> {
        let switch: &Switch = rqctx.context();
        let table = path.into_inner().table;
        crate::table::get_entries(switch, table)
            .map(HttpResponseOk)
            .map_err(HttpError::from)
    }

    async fn table_counters(
        rqctx: RequestContext<Arc<Switch>>,
        query: Query<CounterSync>,
        path: Path<TableParam>,
    ) -> Result<HttpResponseOk<Vec<views::TableCounterEntry>>, HttpError> {
        let switch: &Switch = rqctx.context();
        let force_sync = query.into_inner().force_sync;
        let table = path.into_inner().table;
        crate::table::get_counters(switch, force_sync, table)
            .map(HttpResponseOk)
            .map_err(HttpError::from)
    }

    async fn counter_list(
        _rqctx: RequestContext<Arc<Switch>>,
    ) -> Result<HttpResponseOk<Vec<String>>, HttpError> {
        match counters::get_counter_names() {
            Err(e) => Err(e.into()),
            Ok(counters) => Ok(HttpResponseOk(counters)),
        }
    }

    async fn counter_reset(
        rqctx: RequestContext<Arc<Switch>>,
        path: Path<CounterPath>,
    ) -> Result<HttpResponseUpdatedNoContent, HttpError> {
        let switch: &Switch = rqctx.context();
        let counter = path.into_inner().counter;

        match counters::reset(switch, counter) {
            Ok(_) => Ok(HttpResponseUpdatedNoContent()),
            Err(e) => Err(e.into()),
        }
    }

    async fn counter_get(
        rqctx: RequestContext<Arc<Switch>>,
        query: Query<CounterSync>,
        path: Path<CounterPath>,
    ) -> Result<HttpResponseOk<Vec<views::TableCounterEntry>>, HttpError> {
        let switch: &Arc<Switch> = rqctx.context();
        let counter = path.into_inner().counter;
        let force_sync = query.into_inner().force_sync;

        counters::get_values(switch, force_sync, counter)
            .await
            .map(HttpResponseOk)
            .map_err(HttpError::from)
    }

    async fn multicast_group_create_external(
        rqctx: RequestContext<Arc<Switch>>,
        group: TypedBody<MulticastGroupCreateExternalEntry>,
    ) -> Result<HttpResponseCreated<MulticastGroupResponse>, HttpError> {
        let switch: &Switch = rqctx.context();
        let entry = group.into_inner();

        mcast::add_group_external(switch, entry)
            .map(HttpResponseCreated)
            .map_err(HttpError::from)
    }

    async fn multicast_group_create(
        rqctx: RequestContext<Arc<Switch>>,
        group: TypedBody<MulticastGroupCreateEntry>,
    ) -> Result<HttpResponseCreated<MulticastGroupResponse>, HttpError> {
        let switch: &Switch = rqctx.context();
        let entry = group.into_inner();

        mcast::add_group_internal(switch, entry)
            .map(HttpResponseCreated)
            .map_err(HttpError::from)
    }

    async fn multicast_group_delete(
        rqctx: RequestContext<Arc<Switch>>,
        path: Path<MulticastGroupIpParam>,
    ) -> Result<HttpResponseDeleted, HttpError> {
        let switch: &Switch = rqctx.context();
        let ip = path.into_inner().group_ip;

        mcast::del_group(switch, ip)
            .map(|_| HttpResponseDeleted())
            .map_err(HttpError::from)
    }

    async fn multicast_reset(
        rqctx: RequestContext<Arc<Switch>>,
    ) -> Result<HttpResponseDeleted, HttpError> {
        let switch: &Switch = rqctx.context();

        mcast::reset(switch)
            .map(|_| HttpResponseDeleted())
            .map_err(HttpError::from)
    }

    async fn multicast_group_get(
        rqctx: RequestContext<Arc<Switch>>,
        path: Path<MulticastGroupIpParam>,
    ) -> Result<HttpResponseOk<MulticastGroupResponse>, HttpError> {
        let switch: &Switch = rqctx.context();
        let ip = path.into_inner().group_ip;

        // Get the multicast group
        mcast::get_group(switch, ip)
            .map(HttpResponseOk)
            .map_err(HttpError::from)
    }

    async fn multicast_group_update(
        rqctx: RequestContext<Arc<Switch>>,
        path: Path<MulticastGroupIpParam>,
        group: TypedBody<MulticastGroupUpdateEntry>,
    ) -> Result<HttpResponseOk<MulticastGroupResponse>, HttpError> {
        let switch: &Switch = rqctx.context();
        let ip = path.into_inner().group_ip;

        let ipv6 = match ip {
            IpAddr::V6(ipv6) => ipv6,
            IpAddr::V4(_) => {
                return Err(HttpError::for_bad_request(
                    None,
                    "Internal multicast groups must use IPv6 addresses"
                        .to_string(),
                ));
            }
        };

        mcast::modify_group_internal(switch, ipv6, group.into_inner())
            .map(HttpResponseOk)
            .map_err(HttpError::from)
    }

    async fn multicast_group_update_external(
        rqctx: RequestContext<Arc<Switch>>,
        path: Path<MulticastGroupIpParam>,
        group: TypedBody<MulticastGroupUpdateExternalEntry>,
    ) -> Result<HttpResponseCreated<MulticastGroupResponse>, HttpError> {
        let switch: &Switch = rqctx.context();
        let entry = group.into_inner();
        let ip = path.into_inner().group_ip;

        mcast::modify_group_external(switch, ip, entry)
            .map(HttpResponseCreated)
            .map_err(HttpError::from)
    }

    async fn multicast_groups_list(
        rqctx: RequestContext<Arc<Switch>>,
        query_params: Query<
            PaginationParams<EmptyScanParams, MulticastGroupIpParam>,
        >,
    ) -> Result<HttpResponseOk<ResultsPage<MulticastGroupResponse>>, HttpError>
    {
        let switch: &Switch = rqctx.context();

        // If a group ID is provided, get the group by ID

        // If no group ID is provided, paginate through the groups
        let pag_params = query_params.into_inner();
        let Ok(limit) = usize::try_from(rqctx.page_limit(&pag_params)?.get())
        else {
            return Err(
                DpdError::Invalid("Invalid page limit".to_string()).into()
            );
        };

        let last_addr = match &pag_params.page {
            WhichPage::First(..) => None,
            WhichPage::Next(MulticastGroupIpParam { group_ip }) => {
                Some(*group_ip)
            }
        };

        let entries = mcast::get_range(switch, last_addr, limit, None);

        Ok(HttpResponseOk(ResultsPage::new(
            entries,
            &EmptyScanParams {},
            |e: &MulticastGroupResponse, _| MulticastGroupIpParam {
                group_ip: e.group_ip,
            },
        )?))
    }

    async fn multicast_groups_list_by_tag(
        rqctx: RequestContext<Arc<Switch>>,
        path: Path<TagPath>,
        query_params: Query<
            PaginationParams<EmptyScanParams, MulticastGroupIpParam>,
        >,
    ) -> Result<HttpResponseOk<ResultsPage<MulticastGroupResponse>>, HttpError>
    {
        let switch: &Switch = rqctx.context();
        let tag = path.into_inner().tag;

        let pag_params = query_params.into_inner();
        let Ok(limit) = usize::try_from(rqctx.page_limit(&pag_params)?.get())
        else {
            return Err(
                DpdError::Invalid("Invalid page limit".to_string()).into()
            );
        };

        let last_addr = match &pag_params.page {
            WhichPage::First(..) => None,
            WhichPage::Next(MulticastGroupIpParam { group_ip }) => {
                Some(*group_ip)
            }
        };

        let entries = mcast::get_range(switch, last_addr, limit, Some(&tag));
        Ok(HttpResponseOk(ResultsPage::new(
            entries,
            &EmptyScanParams {},
            |e: &MulticastGroupResponse, _| MulticastGroupIpParam {
                group_ip: e.group_ip,
            },
        )?))
    }

    async fn multicast_reset_by_tag(
        rqctx: RequestContext<Arc<Switch>>,
        path: Path<TagPath>,
    ) -> Result<HttpResponseDeleted, HttpError> {
        let switch: &Switch = rqctx.context();
        let tag = path.into_inner().tag;

        mcast::reset_tag(switch, &tag)
            .map(|_| HttpResponseDeleted())
            .map_err(HttpError::from)
    }

    async fn multicast_reset_untagged(
        rqctx: RequestContext<Arc<Switch>>,
    ) -> Result<HttpResponseDeleted, HttpError> {
        let switch: &Switch = rqctx.context();

        mcast::reset_untagged(switch)
            .map(|_| HttpResponseDeleted())
            .map_err(HttpError::from)
    }
}

// Convert a port ID path into a `QsfpPort` if possible. This is generally used
// for endpoints which only apply to the QSFP ports, such as transceiver
// management.
fn path_to_qsfp(path: Path<PortIdPathParams>) -> Result<QsfpPort, HttpError> {
    let port_id = path.into_inner().port_id;
    if let PortId::Qsfp(qsfp_port) = port_id {
        Ok(qsfp_port)
    } else {
        Err(HttpError::from(DpdError::NotAQsfpPort { port_id }))
    }
}

fn net_to_v6(net: IpNet) -> Result<Ipv6Net, HttpError> {
    let IpNet::V6(subnet) = net else {
        return Err(client_error(format!("{} is IPv4", net)));
    };
    Ok(subnet)
}

fn net_to_v4(net: IpNet) -> Result<Ipv4Net, HttpError> {
    let IpNet::V4(subnet) = net else {
        return Err(client_error(format!("{} is IPv6", net)));
    };
    Ok(subnet)
}

fn build_info() -> BuildInfo {
    BuildInfo {
        version: env!("CARGO_PKG_VERSION").to_string(),
        git_sha: env!("VERGEN_GIT_SHA").to_string(),
        git_commit_timestamp: env!("VERGEN_GIT_COMMIT_TIMESTAMP").to_string(),
        git_branch: env!("VERGEN_GIT_BRANCH").to_string(),
        rustc_semver: env!("VERGEN_RUSTC_SEMVER").to_string(),
        rustc_channel: env!("VERGEN_RUSTC_CHANNEL").to_string(),
        rustc_host_triple: env!("VERGEN_RUSTC_HOST_TRIPLE").to_string(),
        rustc_commit_sha: env!("VERGEN_RUSTC_COMMIT_HASH").to_string(),
        cargo_triple: env!("VERGEN_CARGO_TARGET_TRIPLE").to_string(),
        debug: env!("VERGEN_CARGO_DEBUG").parse().unwrap(),
        opt_level: env!("VERGEN_CARGO_OPT_LEVEL").parse().unwrap(),
        sde_commit_sha: env!("SDE_COMMIT_SHA").to_string(),
    }
}

impl From<&crate::link::Link> for LinkSettings {
    fn from(l: &crate::link::Link) -> Self {
        let mut addrs: HashSet<IpAddr> = HashSet::new();
        for a in &l.ipv4 {
            addrs.insert(a.addr.into());
        }
        for a in &l.ipv6 {
            addrs.insert(a.addr.into());
        }
        LinkSettings {
            params: LinkCreate {
                lane: Some(l.link_id),
                speed: l.config.speed,
                fec: l.config.fec,
                autoneg: l.config.autoneg,
                kr: l.config.kr,
                tx_eq: l.tx_eq,
            },
            addrs,
        }
    }
}

pub fn http_api() -> dropshot::ApiDescription<Arc<Switch>> {
<<<<<<< HEAD
    #[allow(unused_mut)]
    let mut api = dpd_api_mod::api_description::<DpdApiImpl>().unwrap();
=======
    let mut api = dropshot::ApiDescription::new();
    api.register(build_info).unwrap();
    api.register(dpd_version).unwrap();
    api.register(dpd_uptime).unwrap();
    api.register(reset_all).unwrap();
    api.register(reset_all_tagged).unwrap();
    api.register(table_list).unwrap();
    api.register(table_dump).unwrap();
    api.register(table_counters).unwrap();
    api.register(counter_list).unwrap();
    api.register(counter_get).unwrap();
    api.register(counter_reset).unwrap();
    api.register(arp_list).unwrap();
    api.register(arp_reset).unwrap();
    api.register(arp_get).unwrap();
    api.register(arp_create).unwrap();
    api.register(arp_delete).unwrap();
    api.register(ndp_list).unwrap();
    api.register(ndp_reset).unwrap();
    api.register(ndp_get).unwrap();
    api.register(ndp_create).unwrap();
    api.register(ndp_delete).unwrap();
    api.register(route_ipv4_list).unwrap();
    api.register(route_ipv4_get).unwrap();
    api.register(route_ipv4_add).unwrap();
    api.register(route_ipv4_set).unwrap();
    api.register(route_ipv4_delete).unwrap();
    api.register(route_ipv4_delete_target).unwrap();
    api.register(route_ipv6_list).unwrap();
    api.register(route_ipv6_get).unwrap();
    api.register(route_ipv6_add).unwrap();
    api.register(route_ipv6_set).unwrap();
    api.register(route_ipv6_delete).unwrap();
    api.register(route_ipv6_delete_target).unwrap();

    api.register(backplane_map).unwrap();
    api.register(port_backplane_link).unwrap();

    api.register(channels_list).unwrap();
    api.register(port_list).unwrap();
    api.register(port_get).unwrap();

    api.register(management_mode_get).unwrap();
    api.register(management_mode_set).unwrap();
    api.register(led_get).unwrap();
    api.register(led_set).unwrap();
    api.register(led_set_auto).unwrap();
    api.register(leds_list).unwrap();

    api.register(transceivers_list).unwrap();
    api.register(transceiver_get).unwrap();
    api.register(transceiver_reset).unwrap();
    api.register(transceiver_power_set).unwrap();
    api.register(transceiver_power_get).unwrap();
    api.register(transceiver_monitors_get).unwrap();
    api.register(transceiver_datapath_get).unwrap();

    api.register(link_create).unwrap();
    api.register(link_get).unwrap();
    api.register(link_delete).unwrap();
    api.register(link_list).unwrap();
    api.register(link_list_all).unwrap();

    api.register(link_enabled_get).unwrap();
    api.register(link_enabled_set).unwrap();
    api.register(link_ipv6_enabled_get).unwrap();
    api.register(link_ipv6_enabled_set).unwrap();
    api.register(link_kr_get).unwrap();
    api.register(link_kr_set).unwrap();
    api.register(link_autoneg_set).unwrap();
    api.register(link_autoneg_get).unwrap();
    api.register(link_prbs_set).unwrap();
    api.register(link_prbs_get).unwrap();
    api.register(link_linkup_get).unwrap();
    api.register(link_up_counters_list).unwrap();
    api.register(link_up_counters_get).unwrap();
    api.register(link_fsm_counters_get).unwrap();
    api.register(link_fault_get).unwrap();
    api.register(link_fault_clear).unwrap();
    api.register(link_fault_inject).unwrap();
    api.register(link_ipv4_list).unwrap();
    api.register(link_ipv4_create).unwrap();
    api.register(link_ipv4_reset).unwrap();
    api.register(link_ipv4_delete).unwrap();
    api.register(link_ipv6_list).unwrap();
    api.register(link_ipv6_create).unwrap();
    api.register(link_ipv6_delete).unwrap();
    api.register(link_ipv6_reset).unwrap();
    api.register(link_nat_only_set).unwrap();
    api.register(link_nat_only_get).unwrap();
    api.register(link_mac_get).unwrap();
    // TODO-correctness: A link's MAC address should be determined by the FRUID
    // data, not under the control of the client. We really only need this for
    // the integration tests in `dpd-client`. We should consider removing it for
    // production.
    api.register(link_mac_set).unwrap();
    api.register(link_history_get).unwrap();

    api.register(loopback_ipv4_list).unwrap();
    api.register(loopback_ipv4_create).unwrap();
    api.register(loopback_ipv4_delete).unwrap();
    api.register(loopback_ipv6_list).unwrap();
    api.register(loopback_ipv6_create).unwrap();
    api.register(loopback_ipv6_delete).unwrap();

    api.register(nat_ipv6_addresses_list).unwrap();
    api.register(nat_ipv6_list).unwrap();
    api.register(nat_ipv6_get).unwrap();
    api.register(nat_ipv6_create).unwrap();
    api.register(nat_ipv6_delete).unwrap();
    api.register(nat_ipv6_reset).unwrap();
    api.register(nat_ipv4_addresses_list).unwrap();
    api.register(nat_ipv4_list).unwrap();
    api.register(nat_ipv4_get).unwrap();
    api.register(nat_ipv4_create).unwrap();
    api.register(nat_ipv4_delete).unwrap();
    api.register(nat_ipv4_reset).unwrap();
    api.register(oximeter_collect_meta_endpoint).unwrap();

    api.register(port_settings_apply).unwrap();
    api.register(port_settings_clear).unwrap();
    api.register(port_settings_get).unwrap();
    api.register(switch_identifiers).unwrap();
    api.register(tfport_data).unwrap();

    api.register(ipv4_nat_generation).unwrap();
    api.register(ipv4_nat_trigger_update).unwrap();

    api.register(multicast_group_create).unwrap();
    api.register(multicast_group_create_external).unwrap();
    api.register(multicast_reset).unwrap();
    api.register(multicast_group_delete).unwrap();
    api.register(multicast_group_update).unwrap();
    api.register(multicast_group_update_external).unwrap();
    api.register(multicast_group_get).unwrap();
    api.register(multicast_groups_list).unwrap();
    api.register(multicast_groups_list_by_tag).unwrap();
    api.register(multicast_reset_by_tag).unwrap();
    api.register(multicast_reset_untagged).unwrap();
>>>>>>> 738c80d1

    // TODO: need to move these into dpd-api
    #[cfg(feature = "tofino_asic")]
    crate::tofino_api_server::init(&mut api);
    #[cfg(feature = "softnpu")]
    crate::softnpu_api_server::init(&mut api);

    api
}

/// The API server manager is a task that is responsible for launching and
/// halting dropshot instances that serve the dpd API.  The set of instances
/// is governed by the "listen_addesses" vector in the Switch structure.  The
/// initial set of addesses can come from the CLI or SMF, depending on how the
/// daemon is launched.  It can be updated as the daemon runs by refreshing the
/// daemon's SMF properties.  When that happens, this thread gets a message,
/// which causes it it compare the updated list of addresses with the list of
/// servers it is currently running.  The server population is adjusted as
/// needed to keep those lists in sync.
fn launch_server(
    switch: Arc<Switch>,
    addr: &SocketAddr,
    id: u32,
) -> anyhow::Result<ApiServer> {
    let config_dropshot = dropshot::ConfigDropshot {
        bind_address: *addr,
        default_request_body_max_bytes: 10240,
        default_handler_task_mode: dropshot::HandlerTaskMode::Detached,
        log_headers: vec![],
    };
    let log = switch
        .log
        .new(o!("unit" => "api-server", "server_id" => id.to_string()));

    slog::info!(log, "starting api server {id} on {addr}");
    dropshot::HttpServerStarter::new(
        &config_dropshot,
        http_api(),
        switch.clone(),
        &log,
    )
    .map(|s| s.start())
    .map_err(|e| anyhow::anyhow!(e.to_string()))
}

// Manage the set of api servers currently listening for requests.  When a
// change is made to the service's smf settings, we will get a message on our
// smf_rx channel, which tells us to re-evaluate the set of api_server
// addresses.
pub async fn api_server_manager(
    switch: Arc<Switch>,
    mut smf_rx: tokio::sync::watch::Receiver<()>,
) {
    let mut active = HashMap::<SocketAddr, ApiServer>::new();
    let mut id = 0;
    let mut running = true;

    let log = switch.log.new(o!("unit" => "api-server-manager"));
    while running {
        let active_addrs = active.keys().cloned().collect::<Vec<SocketAddr>>();
        let config_addrs =
            switch.config.lock().unwrap().listen_addresses.to_vec();
        // Get the list of all the addresses we should be listening on,
        // and compare it to the list we currently are listening on.
        let (add, remove) = common::purge_common(&config_addrs, &active_addrs);

        for addr in remove {
            let hdl = active.remove(&addr).unwrap();
            info!(log, "closing api server on {addr}");
            if let Err(e) = hdl.close().await {
                error!(log, "error closing api server on {addr}: {e:?}");
            }
        }

        for addr in &add {
            // Increase the `id` to give each server a unique name
            id += 1;
            match launch_server(switch.clone(), addr, id) {
                Ok(s) => {
                    active.insert(*addr, s);
                }
                Err(e) => {
                    error!(
                        log,
                        "failed to launch api server {id} on {addr}: {e:?}"
                    );
                }
            };
        }

        // When the tx side is dropped, the changed() below will return an
        // error, telling us that it is time to exit.
        running = smf_rx.changed().await.is_ok();
    }

    // Shut down all the active API servers
    for (addr, hdl) in active {
        info!(log, "closing api server on {addr}");
        if let Err(e) = hdl.close().await {
            error!(log, "error closing api server on {addr}: {e:?}");
        }
    }
}

#[cfg(test)]
mod tests {
    use super::build_info;
    use std::process::Command;

    #[test]
    fn test_build_info() {
        let info = build_info();
        println!("{info:#?}");
        let out = Command::new("git")
            .arg("rev-parse")
            .arg("HEAD")
            .output()
            .unwrap();
        assert!(out.status.success());
        let ours = std::str::from_utf8(&out.stdout).unwrap().trim();
        assert_eq!(info.git_sha, ours);
        let build_sde = &info.sde_commit_sha;
        let expected_sde = {
            let path = concat!(
                env!("CARGO_MANIFEST_DIR"),
                "/../.github/buildomat/common.sh"
            );
            let config = std::fs::read_to_string(path).unwrap();
            let re = regex::Regex::new(r"SDE_COMMIT=(\S*)").unwrap();
            let all = re.captures(&config).unwrap();
            if all.len() != 2 {
                panic!("{} is missing the SDE_COMMIT= line", path);
            }
            all[1].to_string()
        };
        if !expected_sde.contains(build_sde) {
            panic!(
                "dpd built with SDE ({}).  repo configured for SDE ({}).",
                build_sde, expected_sde
            );
        }
    }
}<|MERGE_RESOLUTION|>--- conflicted
+++ resolved
@@ -62,10 +62,8 @@
 use common::ports::PortId;
 use common::ports::QsfpPort;
 use common::ports::{Ipv4Entry, Ipv6Entry, PortPrbsMode};
-<<<<<<< HEAD
 use dpd_api::*;
 use dpd_types::views;
-use oxnet::{IpNet, Ipv4Net, Ipv6Net};
 
 type ApiServer = dropshot::HttpServer<Arc<Switch>>;
 
@@ -77,115 +75,6 @@
         message.to_string(),
     )
 }
-=======
-use oxnet::{Ipv4Net, Ipv6Net};
-
-type ApiServer = dropshot::HttpServer<Arc<Switch>>;
-
-// Temporary module to provide an indent and avoid destroying blame.
-mod imp {
-    use super::*;
-
-    /// Parameter used to create a port.
-    #[derive(Clone, Debug, Deserialize, JsonSchema, Serialize)]
-    pub struct PortCreateParams {
-        /// The name of the port. This should be a string like `"3:0"`.
-        pub name: String,
-        /// The speed at which to configure the port.
-        pub speed: PortSpeed,
-        /// The forward error-correction scheme for the port.
-        pub fec: PortFec,
-    }
-
-    /// Represents the free MAC channels on a single physical port.
-    #[derive(Deserialize, Serialize, JsonSchema, Debug)]
-    pub struct FreeChannels {
-        /// The switch port.
-        pub port_id: PortId,
-        /// The Tofino connector for this port.
-        ///
-        /// This describes the set of electrical connections representing this port
-        /// object, which are defined by the pinout and board design of the Sidecar.
-        pub connector: String,
-        /// The set of available channels (lanes) on this connector.
-        pub channels: Vec<u8>,
-    }
-
-    /// Represents the mapping of an IP address to a MAC address.
-    #[derive(Deserialize, Serialize, JsonSchema)]
-    pub struct ArpEntry {
-        /// A tag used to associate this entry with a client.
-        pub tag: String,
-        /// The IP address for the entry.
-        pub ip: IpAddr,
-        /// The MAC address to which `ip` maps.
-        pub mac: MacAddr,
-        /// The time the entry was updated
-        pub update: String,
-    }
-
-    /// Represents a new or replacement mapping of a subnet to a single IPv4
-    /// RouteTarget nexthop target.
-    #[derive(Debug, Clone, Deserialize, Serialize, JsonSchema)]
-    pub struct Ipv4RouteUpdate {
-        /// Traffic destined for any address within the CIDR block is routed using
-        /// this information.
-        pub cidr: Ipv4Net,
-        /// A single Route associated with this CIDR
-        pub target: Ipv4Route,
-        /// Should this route replace any existing route?  If a route exists and
-        /// this parameter is false, then the call will fail.
-        pub replace: bool,
-    }
-
-    /// Represents a new or replacement mapping of a subnet to a single IPv6
-    /// RouteTarget nexthop target.
-    #[derive(Debug, Clone, Deserialize, Serialize, JsonSchema)]
-    pub struct Ipv6RouteUpdate {
-        /// Traffic destined for any address within the CIDR block is routed using
-        /// this information.
-        pub cidr: Ipv6Net,
-        /// A single RouteTarget associated with this CIDR
-        pub target: Ipv6Route,
-        /// Should this route replace any existing route?  If a route exists and
-        /// this parameter is false, then the call will fail.
-        pub replace: bool,
-    }
-
-    /// Represents all mappings of an IPv4 subnet to a its nexthop target(s).
-    #[derive(Debug, Clone, Deserialize, Serialize, JsonSchema)]
-    pub struct Ipv4Routes {
-        /// Traffic destined for any address within the CIDR block is routed using
-        /// this information.
-        pub cidr: Ipv4Net,
-        /// All RouteTargets associated with this CIDR
-        pub targets: Vec<Ipv4Route>,
-    }
-
-    /// Represents all mappings of an IPv6 subnet to a its nexthop target(s).
-    #[derive(Debug, Clone, Deserialize, Serialize, JsonSchema)]
-    pub struct Ipv6Routes {
-        /// Traffic destined for any address within the CIDR block is routed using
-        /// this information.
-        pub cidr: Ipv6Net,
-        /// All RouteTargets associated with this CIDR
-        pub targets: Vec<Ipv6Route>,
-    }
-
-    // Generate a 400 client error with the provided message.
-    fn client_error(message: impl ToString) -> HttpError {
-        HttpError::for_client_error(
-            None,
-            ClientErrorStatusCode::BAD_REQUEST,
-            message.to_string(),
-        )
-    }
-
-    #[derive(Deserialize, Serialize, JsonSchema)]
-    struct Ipv6ArpParam {
-        ip: Ipv6Addr,
-    }
->>>>>>> 738c80d1
 
 pub enum DpdApiImpl {}
 
@@ -362,71 +251,7 @@
             .map_err(HttpError::from)
     }
 
-<<<<<<< HEAD
     async fn route_ipv6_list(
-=======
-    #[derive(Deserialize, Serialize, JsonSchema)]
-    struct RoutePathV4 {
-        /// The IPv4 subnet in CIDR notation whose route entry is returned.
-        cidr: Ipv4Net,
-    }
-
-    /// Represents a single subnet->target route entry
-    #[derive(Deserialize, Serialize, JsonSchema)]
-    struct RouteTargetIpv4Path {
-        /// The subnet being routed
-        cidr: Ipv4Net,
-        /// The switch port to which packets should be sent
-        port_id: PortId,
-        /// The link to which packets should be sent
-        link_id: LinkId,
-        /// The next hop in the IPv4 route
-        tgt_ip: Ipv4Addr,
-    }
-
-    #[derive(Deserialize, Serialize, JsonSchema)]
-    struct RoutePathV6 {
-        /// The IPv6 subnet in CIDR notation whose route entry is returned.
-        cidr: Ipv6Net,
-    }
-
-    /// Represents a single subnet->target route entry
-    #[derive(Deserialize, Serialize, JsonSchema)]
-    struct RouteTargetIpv6Path {
-        /// The subnet being routed
-        cidr: Ipv6Net,
-        /// The switch port to which packets should be sent
-        port_id: PortId,
-        /// The link to which packets should be sent
-        link_id: LinkId,
-        /// The next hop in the IPv4 route
-        tgt_ip: Ipv6Addr,
-    }
-
-    /**
-     * Represents a cursor into a paginated request for the contents of the
-     * subnet routing table.  Because we don't (yet) support filtering or arbitrary
-     * sorting, it is sufficient to track the last mac address reported.
-     */
-    #[derive(Deserialize, Serialize, JsonSchema)]
-    struct Ipv4RouteToken {
-        cidr: Ipv4Net,
-    }
-    #[derive(Deserialize, Serialize, JsonSchema)]
-    struct Ipv6RouteToken {
-        cidr: Ipv6Net,
-    }
-
-    /**
-     * Fetch the configured IPv6 routes, mapping IPv6 CIDR blocks to the switch port
-     * used for sending out that traffic, and optionally a gateway.
-     */
-    #[endpoint {
-    method = GET,
-    path = "/route/ipv6",
-}]
-    pub(super) async fn route_ipv6_list(
->>>>>>> 738c80d1
         rqctx: RequestContext<Arc<Switch>>,
         query: Query<PaginationParams<EmptyScanParams, Ipv6RouteToken>>,
     ) -> Result<HttpResponseOk<ResultsPage<Ipv6Routes>>, HttpError> {
@@ -452,18 +277,7 @@
             .map(HttpResponseOk)
     }
 
-<<<<<<< HEAD
     async fn route_ipv6_get(
-=======
-    /**
-     * Get a single IPv6 route, by its IPv6 CIDR block.
-     */
-    #[endpoint {
-    method = GET,
-    path = "/route/ipv6/{cidr}",
-}]
-    pub(super) async fn route_ipv6_get(
->>>>>>> 738c80d1
         rqctx: RequestContext<Arc<Switch>>,
         path: Path<RoutePathV6>,
     ) -> Result<HttpResponseOk<Vec<Ipv6Route>>, HttpError> {
@@ -475,21 +289,7 @@
             .map_err(HttpError::from)
     }
 
-<<<<<<< HEAD
     async fn route_ipv6_add(
-=======
-    /**
-     * Route an IPv6 subnet to a link and a nexthop gateway.
-     *
-     * This call can be used to create a new single-path route or to add new targets
-     * to a multipath route.
-     */
-    #[endpoint {
-    method = POST,
-    path = "/route/ipv6",
-}]
-    pub(super) async fn route_ipv6_add(
->>>>>>> 738c80d1
         rqctx: RequestContext<Arc<Switch>>,
         update: TypedBody<Ipv6RouteUpdate>,
     ) -> Result<HttpResponseUpdatedNoContent, HttpError> {
@@ -501,21 +301,7 @@
             .map_err(HttpError::from)
     }
 
-<<<<<<< HEAD
     async fn route_ipv6_set(
-=======
-    /**
-     * Route an IPv6 subnet to a link and a nexthop gateway.
-     *
-     * This call can be used to create a new single-path route or to replace any
-     * existing routes with a new single-path route.
-     */
-    #[endpoint {
-    method = PUT,
-    path = "/route/ipv6",
-}]
-    pub(super) async fn route_ipv6_set(
->>>>>>> 738c80d1
         rqctx: RequestContext<Arc<Switch>>,
         update: TypedBody<Ipv6RouteUpdate>,
     ) -> Result<HttpResponseUpdatedNoContent, HttpError> {
@@ -527,18 +313,7 @@
             .map_err(HttpError::from)
     }
 
-<<<<<<< HEAD
     async fn route_ipv6_delete(
-=======
-    /**
-     * Remove an IPv6 route, by its IPv6 CIDR block.
-     */
-    #[endpoint {
-    method = DELETE,
-    path = "/route/ipv6/{cidr}",
-}]
-    pub(super) async fn route_ipv6_delete(
->>>>>>> 738c80d1
         rqctx: RequestContext<Arc<Switch>>,
         path: Path<RoutePathV6>,
     ) -> Result<HttpResponseDeleted, HttpError> {
@@ -549,14 +324,8 @@
             .map(|_| HttpResponseDeleted())
             .map_err(HttpError::from)
     }
-    /**
-     * Remove a single target for the given IPv6 subnet
-     */
-    #[endpoint {
-    method = DELETE,
-    path = "/route/ipv6/{cidr}/{port_id}/{link_id}/{tgt_ip}",
-}]
-    pub(super) async fn route_ipv6_delete_target(
+
+    async fn route_ipv6_delete_target(
         rqctx: RequestContext<Arc<Switch>>,
         path: Path<RouteTargetIpv6Path>,
     ) -> Result<HttpResponseDeleted, HttpError> {
@@ -574,19 +343,7 @@
         .map_err(HttpError::from)
     }
 
-<<<<<<< HEAD
     async fn route_ipv4_list(
-=======
-    /**
-     * Fetch the configured IPv4 routes, mapping IPv4 CIDR blocks to the switch port
-     * used for sending out that traffic, and optionally a gateway.
-     */
-    #[endpoint {
-    method = GET,
-    path = "/route/ipv4",
-}]
-    pub(super) async fn route_ipv4_list(
->>>>>>> 738c80d1
         rqctx: RequestContext<Arc<Switch>>,
         query: Query<PaginationParams<EmptyScanParams, Ipv4RouteToken>>,
     ) -> Result<HttpResponseOk<ResultsPage<Ipv4Routes>>, HttpError> {
@@ -612,18 +369,7 @@
             .map(HttpResponseOk)
     }
 
-<<<<<<< HEAD
     async fn route_ipv4_get(
-=======
-    /**
-     * Get the configured route for the given IPv4 subnet.
-     */
-    #[endpoint {
-    method = GET,
-    path = "/route/ipv4/{cidr}",
-}]
-    pub(super) async fn route_ipv4_get(
->>>>>>> 738c80d1
         rqctx: RequestContext<Arc<Switch>>,
         path: Path<RoutePathV4>,
     ) -> Result<HttpResponseOk<Vec<Ipv4Route>>, HttpError> {
@@ -635,21 +381,7 @@
             .map_err(HttpError::from)
     }
 
-<<<<<<< HEAD
     async fn route_ipv4_add(
-=======
-    /**
-     * Route an IPv4 subnet to a link and a nexthop gateway.
-     *
-     * This call can be used to create a new single-path route or to add new targets
-     * to a multipath route.
-     */
-    #[endpoint {
-    method = POST,
-    path = "/route/ipv4",
-}]
-    pub(super) async fn route_ipv4_add(
->>>>>>> 738c80d1
         rqctx: RequestContext<Arc<Switch>>,
         update: TypedBody<Ipv4RouteUpdate>,
     ) -> Result<HttpResponseUpdatedNoContent, HttpError> {
@@ -662,21 +394,7 @@
             .map_err(HttpError::from)
     }
 
-<<<<<<< HEAD
     async fn route_ipv4_set(
-=======
-    /**
-     * Route an IPv4 subnet to a link and a nexthop gateway.
-     *
-     * This call can be used to create a new single-path route or to replace any
-     * existing routes with a new single-path route.
-     */
-    #[endpoint {
-    method = PUT,
-    path = "/route/ipv4",
-}]
-    pub(super) async fn route_ipv4_set(
->>>>>>> 738c80d1
         rqctx: RequestContext<Arc<Switch>>,
         update: TypedBody<Ipv4RouteUpdate>,
     ) -> Result<HttpResponseUpdatedNoContent, HttpError> {
@@ -688,18 +406,7 @@
             .map_err(HttpError::from)
     }
 
-<<<<<<< HEAD
     async fn route_ipv4_delete(
-=======
-    /**
-     * Remove all targets for the given subnet
-     */
-    #[endpoint {
-    method = DELETE,
-    path = "/route/ipv4/{cidr}",
-}]
-    pub(super) async fn route_ipv4_delete(
->>>>>>> 738c80d1
         rqctx: RequestContext<Arc<Switch>>,
         path: Path<RoutePathV4>,
     ) -> Result<HttpResponseDeleted, HttpError> {
@@ -710,19 +417,8 @@
             .map(|_| HttpResponseDeleted())
             .map_err(HttpError::from)
     }
-<<<<<<< HEAD
 
     async fn route_ipv4_delete_target(
-=======
-    /**
-     * Remove a single target for the given IPv4 subnet
-     */
-    #[endpoint {
-    method = DELETE,
-    path = "/route/ipv4/{cidr}/{port_id}/{link_id}/{tgt_ip}",
-}]
-    pub(super) async fn route_ipv4_delete_target(
->>>>>>> 738c80d1
         rqctx: RequestContext<Arc<Switch>>,
         path: Path<RouteTargetIpv4Path>,
     ) -> Result<HttpResponseDeleted, HttpError> {
@@ -2335,20 +2031,6 @@
     }
 }
 
-fn net_to_v6(net: IpNet) -> Result<Ipv6Net, HttpError> {
-    let IpNet::V6(subnet) = net else {
-        return Err(client_error(format!("{} is IPv4", net)));
-    };
-    Ok(subnet)
-}
-
-fn net_to_v4(net: IpNet) -> Result<Ipv4Net, HttpError> {
-    let IpNet::V4(subnet) = net else {
-        return Err(client_error(format!("{} is IPv6", net)));
-    };
-    Ok(subnet)
-}
-
 fn build_info() -> BuildInfo {
     BuildInfo {
         version: env!("CARGO_PKG_VERSION").to_string(),
@@ -2390,150 +2072,8 @@
 }
 
 pub fn http_api() -> dropshot::ApiDescription<Arc<Switch>> {
-<<<<<<< HEAD
     #[allow(unused_mut)]
     let mut api = dpd_api_mod::api_description::<DpdApiImpl>().unwrap();
-=======
-    let mut api = dropshot::ApiDescription::new();
-    api.register(build_info).unwrap();
-    api.register(dpd_version).unwrap();
-    api.register(dpd_uptime).unwrap();
-    api.register(reset_all).unwrap();
-    api.register(reset_all_tagged).unwrap();
-    api.register(table_list).unwrap();
-    api.register(table_dump).unwrap();
-    api.register(table_counters).unwrap();
-    api.register(counter_list).unwrap();
-    api.register(counter_get).unwrap();
-    api.register(counter_reset).unwrap();
-    api.register(arp_list).unwrap();
-    api.register(arp_reset).unwrap();
-    api.register(arp_get).unwrap();
-    api.register(arp_create).unwrap();
-    api.register(arp_delete).unwrap();
-    api.register(ndp_list).unwrap();
-    api.register(ndp_reset).unwrap();
-    api.register(ndp_get).unwrap();
-    api.register(ndp_create).unwrap();
-    api.register(ndp_delete).unwrap();
-    api.register(route_ipv4_list).unwrap();
-    api.register(route_ipv4_get).unwrap();
-    api.register(route_ipv4_add).unwrap();
-    api.register(route_ipv4_set).unwrap();
-    api.register(route_ipv4_delete).unwrap();
-    api.register(route_ipv4_delete_target).unwrap();
-    api.register(route_ipv6_list).unwrap();
-    api.register(route_ipv6_get).unwrap();
-    api.register(route_ipv6_add).unwrap();
-    api.register(route_ipv6_set).unwrap();
-    api.register(route_ipv6_delete).unwrap();
-    api.register(route_ipv6_delete_target).unwrap();
-
-    api.register(backplane_map).unwrap();
-    api.register(port_backplane_link).unwrap();
-
-    api.register(channels_list).unwrap();
-    api.register(port_list).unwrap();
-    api.register(port_get).unwrap();
-
-    api.register(management_mode_get).unwrap();
-    api.register(management_mode_set).unwrap();
-    api.register(led_get).unwrap();
-    api.register(led_set).unwrap();
-    api.register(led_set_auto).unwrap();
-    api.register(leds_list).unwrap();
-
-    api.register(transceivers_list).unwrap();
-    api.register(transceiver_get).unwrap();
-    api.register(transceiver_reset).unwrap();
-    api.register(transceiver_power_set).unwrap();
-    api.register(transceiver_power_get).unwrap();
-    api.register(transceiver_monitors_get).unwrap();
-    api.register(transceiver_datapath_get).unwrap();
-
-    api.register(link_create).unwrap();
-    api.register(link_get).unwrap();
-    api.register(link_delete).unwrap();
-    api.register(link_list).unwrap();
-    api.register(link_list_all).unwrap();
-
-    api.register(link_enabled_get).unwrap();
-    api.register(link_enabled_set).unwrap();
-    api.register(link_ipv6_enabled_get).unwrap();
-    api.register(link_ipv6_enabled_set).unwrap();
-    api.register(link_kr_get).unwrap();
-    api.register(link_kr_set).unwrap();
-    api.register(link_autoneg_set).unwrap();
-    api.register(link_autoneg_get).unwrap();
-    api.register(link_prbs_set).unwrap();
-    api.register(link_prbs_get).unwrap();
-    api.register(link_linkup_get).unwrap();
-    api.register(link_up_counters_list).unwrap();
-    api.register(link_up_counters_get).unwrap();
-    api.register(link_fsm_counters_get).unwrap();
-    api.register(link_fault_get).unwrap();
-    api.register(link_fault_clear).unwrap();
-    api.register(link_fault_inject).unwrap();
-    api.register(link_ipv4_list).unwrap();
-    api.register(link_ipv4_create).unwrap();
-    api.register(link_ipv4_reset).unwrap();
-    api.register(link_ipv4_delete).unwrap();
-    api.register(link_ipv6_list).unwrap();
-    api.register(link_ipv6_create).unwrap();
-    api.register(link_ipv6_delete).unwrap();
-    api.register(link_ipv6_reset).unwrap();
-    api.register(link_nat_only_set).unwrap();
-    api.register(link_nat_only_get).unwrap();
-    api.register(link_mac_get).unwrap();
-    // TODO-correctness: A link's MAC address should be determined by the FRUID
-    // data, not under the control of the client. We really only need this for
-    // the integration tests in `dpd-client`. We should consider removing it for
-    // production.
-    api.register(link_mac_set).unwrap();
-    api.register(link_history_get).unwrap();
-
-    api.register(loopback_ipv4_list).unwrap();
-    api.register(loopback_ipv4_create).unwrap();
-    api.register(loopback_ipv4_delete).unwrap();
-    api.register(loopback_ipv6_list).unwrap();
-    api.register(loopback_ipv6_create).unwrap();
-    api.register(loopback_ipv6_delete).unwrap();
-
-    api.register(nat_ipv6_addresses_list).unwrap();
-    api.register(nat_ipv6_list).unwrap();
-    api.register(nat_ipv6_get).unwrap();
-    api.register(nat_ipv6_create).unwrap();
-    api.register(nat_ipv6_delete).unwrap();
-    api.register(nat_ipv6_reset).unwrap();
-    api.register(nat_ipv4_addresses_list).unwrap();
-    api.register(nat_ipv4_list).unwrap();
-    api.register(nat_ipv4_get).unwrap();
-    api.register(nat_ipv4_create).unwrap();
-    api.register(nat_ipv4_delete).unwrap();
-    api.register(nat_ipv4_reset).unwrap();
-    api.register(oximeter_collect_meta_endpoint).unwrap();
-
-    api.register(port_settings_apply).unwrap();
-    api.register(port_settings_clear).unwrap();
-    api.register(port_settings_get).unwrap();
-    api.register(switch_identifiers).unwrap();
-    api.register(tfport_data).unwrap();
-
-    api.register(ipv4_nat_generation).unwrap();
-    api.register(ipv4_nat_trigger_update).unwrap();
-
-    api.register(multicast_group_create).unwrap();
-    api.register(multicast_group_create_external).unwrap();
-    api.register(multicast_reset).unwrap();
-    api.register(multicast_group_delete).unwrap();
-    api.register(multicast_group_update).unwrap();
-    api.register(multicast_group_update_external).unwrap();
-    api.register(multicast_group_get).unwrap();
-    api.register(multicast_groups_list).unwrap();
-    api.register(multicast_groups_list_by_tag).unwrap();
-    api.register(multicast_reset_by_tag).unwrap();
-    api.register(multicast_reset_untagged).unwrap();
->>>>>>> 738c80d1
 
     // TODO: need to move these into dpd-api
     #[cfg(feature = "tofino_asic")]
