--- conflicted
+++ resolved
@@ -87,13 +87,7 @@
 #[clap(name = "dpd")]
 pub(crate) enum Args {
     /// Run the Dendrite API server.
-<<<<<<< HEAD
-    Run(Opt),
-=======
     Run(Box<Opt>),
-    /// Generate an OpenAPI specification for the Dendrite server.
-    Openapi,
->>>>>>> 19e744e1
 }
 
 /// dataplane controller for oxide switch
@@ -795,12 +789,7 @@
     let cli = Cli::parse();
 
     match cli.args {
-<<<<<<< HEAD
-        Args::Run(opt) => oxide_tokio_rt::run(run_dpd(opt)),
-=======
-        Args::Openapi => print_openapi(),
         Args::Run(opt) => oxide_tokio_rt::run(run_dpd(*opt)),
->>>>>>> 19e744e1
     }
 }
 
