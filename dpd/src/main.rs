--- conflicted
+++ resolved
@@ -32,8 +32,8 @@
 use slog::error;
 use slog::info;
 use tokio::sync::Mutex as TokioMutex;
+use tokio::time::sleep;
 use tokio::time::Duration;
-use tokio::time::sleep;
 
 use crate::macaddrs::BaseMac;
 use crate::port_map::SidecarRevision;
@@ -76,11 +76,6 @@
 mod types;
 mod version;
 
-<<<<<<< HEAD
-#[allow(clippy::large_enum_variant)]
-#[derive(Debug, StructOpt)]
-#[structopt(name = "dpd", about = "dataplane controller for oxide switch")]
-=======
 /// dataplane controller for oxide switch
 #[derive(Debug, Parser)]
 pub struct Cli {
@@ -90,7 +85,6 @@
 
 #[derive(Debug, Subcommand)]
 #[clap(name = "dpd")]
->>>>>>> b3cdd095
 pub(crate) enum Args {
     /// Run the Dendrite API server.
     Run(Opt),
@@ -177,7 +171,8 @@
     #[clap(long)]
     nexus_address: Option<SocketAddr>,
 
-    #[structopt(long, about = "IP address and port of MGS server.")]
+    /// IP address and port of MGS server.
+    #[structopt(long)]
     mgs_address: Option<SocketAddr>,
 }
 
