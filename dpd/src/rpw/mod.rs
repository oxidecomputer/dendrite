--- conflicted
+++ resolved
@@ -10,27 +10,22 @@
     sync::{Arc, RwLock},
 };
 
-use anyhow::{Result, anyhow};
+use anyhow::{anyhow, Result};
 use common::{
     nat::{NatTarget, Vni},
     network::MacAddr,
 };
 use internal_dns_resolver::Resolver;
 use internal_dns_types::names::ServiceName;
-use slog::{Logger, debug, error, info, o};
+use slog::{debug, error, info, o, Logger};
 use tokio::{
     spawn,
-    time::{Duration, Instant, sleep},
+    time::{sleep, Duration, Instant},
 };
 
-<<<<<<< HEAD
 use crate::{nat, types::DpdError::Exists, Switch};
 use nexus_client::types::NatEntryView;
-=======
-use crate::{Switch, nat, oxstats::is_localhost, types::DpdError::Exists};
->>>>>>> b3cdd095
 use nexus_client::Client as NexusClient;
-use nexus_client::types::NatEntryView;
 
 static IPV4_NAT_INTERVAL: Duration = Duration::from_secs(30);
 pub const NEXUS_INTERNAL_PORT: u16 = 12221;
